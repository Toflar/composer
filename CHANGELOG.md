--- conflicted
+++ resolved
@@ -1,4 +1,3 @@
-<<<<<<< HEAD
 ### [2.0.0-RC1] 2020-09-10
 
   * Added more advanced filtering to avoid loading all versions of all referenced packages when resolving dependencies, which should reduce memory usage further in some cases
@@ -69,11 +68,10 @@
   * Fixed package ordering when autoloading and especially when loading plugins, to make sure dependencies are loaded before their dependents
   * Fixed suggest output being very spammy, it now is only one line long and shows more rarely
   * Fixed conflict rules like e.g. >=5 from matching dev-master, as it is not normalized to 9999999-dev internally anymore
-=======
+
 ### [1.10.15] 2020-10-13
 
   * Fixed path repo version guessing issue
->>>>>>> 1d553a67
 
 ### [1.10.14] 2020-10-13
 
@@ -978,14 +976,11 @@
 
   * Initial release
 
-<<<<<<< HEAD
 [2.0.0-RC1]: https://github.com/composer/composer/compare/2.0.0-alpha3...2.0.0-RC1
 [2.0.0-alpha3]: https://github.com/composer/composer/compare/2.0.0-alpha2...2.0.0-alpha3
 [2.0.0-alpha2]: https://github.com/composer/composer/compare/2.0.0-alpha1...2.0.0-alpha2
 [2.0.0-alpha1]: https://github.com/composer/composer/compare/1.10.7...2.0.0-alpha1
-=======
 [1.10.15]: https://github.com/composer/composer/compare/1.10.14...1.10.15
->>>>>>> 1d553a67
 [1.10.14]: https://github.com/composer/composer/compare/1.10.13...1.10.14
 [1.10.13]: https://github.com/composer/composer/compare/1.10.12...1.10.13
 [1.10.12]: https://github.com/composer/composer/compare/1.10.11...1.10.12
