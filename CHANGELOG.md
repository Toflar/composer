--- conflicted
+++ resolved
@@ -1,4 +1,3 @@
-<<<<<<< HEAD
 ### [1.10.0] 2020-01-XX
 
   * Breaking: `composer global exec ...` now executes the process in the current working directory instead of executing it in the global directory.
@@ -12,15 +11,13 @@
   * Added debug info about HTTP authentications
   * Added Symfony 5 compatibility
   * Added --fixed flag to require command to make it use a fixed constraint instead of a ^x.y constraint when adding the requirement
-  * Fixed GitHub deprecation of access_token query parameter, now using Authorization header
   * Fixed archive command to persist file permissions inside the zip files
   * Fixed init/require command to avoid suggesting packages which are already selected in the search results
   * Fixed create-project UX issues
-=======
+
 ### [1.9.3] 2020-02-04
 
   * Fixed GitHub deprecation of access_token query parameter, now using Authorization header
->>>>>>> ca0b2368
 
 ### [1.9.2] 2020-01-14
 
@@ -807,11 +804,8 @@
 
   * Initial release
 
-<<<<<<< HEAD
-[1.10.0]: https://github.com/composer/composer/compare/1.9.2...1.10.0
-=======
+[1.10.0]: https://github.com/composer/composer/compare/1.9.3...1.10.0
 [1.9.3]: https://github.com/composer/composer/compare/1.9.2...1.9.3
->>>>>>> ca0b2368
 [1.9.2]: https://github.com/composer/composer/compare/1.9.1...1.9.2
 [1.9.1]: https://github.com/composer/composer/compare/1.9.0...1.9.1
 [1.9.0]: https://github.com/composer/composer/compare/1.8.6...1.9.0
