--- conflicted
+++ resolved
@@ -186,8 +186,6 @@
         }
     }
 
-<<<<<<< HEAD
-=======
     // TODO: Is it a good thing to redefine the public interface
     // like this, or is it better to make the "only-add-if-no-in-platform"
     // feature in a
@@ -208,7 +206,6 @@
         parent::addPackage($package);
     }
 
->>>>>>> bb375b1e
     private function buildPackageName($name)
     {
         return 'ext-' . str_replace(' ', '-', $name);
