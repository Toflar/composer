<?php

/*
 * This file is part of Composer.
 *
 * (c) Nils Adermann <naderman@naderman.de>
 *     Jordi Boggiano <j.boggiano@seld.be>
 *
 * For the full copyright and license information, please view the LICENSE
 * file that was distributed with this source code.
 */

namespace Composer;

use Composer\Config\ConfigSourceInterface;
use Composer\Downloader\TransportException;
use Composer\IO\IOInterface;
use Composer\Util\Platform;
use Composer\Util\ProcessExecutor;

/**
 * @author Jordi Boggiano <j.boggiano@seld.be>
 */
class Config
{
    const RELATIVE_PATHS = 1;

    public static $defaultConfig = array(
        'process-timeout' => 300,
        'use-include-path' => false,
        'preferred-install' => 'auto',
        'notify-on-install' => true,
        'github-protocols' => array('https', 'ssh', 'git'),
        'vendor-dir' => 'vendor',
        'bin-dir' => '{$vendor-dir}/bin',
        'cache-dir' => '{$home}/cache',
        'data-dir' => '{$home}',
        'cache-files-dir' => '{$cache-dir}/files',
        'cache-repo-dir' => '{$cache-dir}/repo',
        'cache-vcs-dir' => '{$cache-dir}/vcs',
        'cache-ttl' => 15552000, // 6 months
        'cache-files-ttl' => null, // fallback to cache-ttl
        'cache-files-maxsize' => '300MiB',
        'cache-read-only' => false,
        'bin-compat' => 'auto',
        'discard-changes' => false,
        'autoloader-suffix' => null,
        'sort-packages' => false,
        'optimize-autoloader' => false,
        'classmap-authoritative' => false,
        'apcu-autoloader' => false,
        'prepend-autoloader' => true,
        'github-domains' => array('github.com'),
        'bitbucket-expose-hostname' => true,
        'disable-tls' => false,
        'secure-http' => true,
        'cafile' => null,
        'capath' => null,
        'github-expose-hostname' => true,
        'gitlab-domains' => array('gitlab.com'),
        'store-auths' => 'prompt',
        'platform' => array(),
        'archive-format' => 'tar',
        'archive-dir' => '.',
        'htaccess-protect' => true,
        'use-github-api' => true,
        'lock' => true,
<<<<<<< HEAD
        'platform-check' => true,
        'pool-optimizer' => true,
=======
        'platform-check' => 'php-only',
>>>>>>> 4b8e77b2
        // valid keys without defaults (auth config stuff):
        // bitbucket-oauth
        // github-oauth
        // gitlab-oauth
        // gitlab-token
        // http-basic
        // bearer
    );

    public static $defaultRepositories = array(
        'packagist.org' => array(
            'type' => 'composer',
            'url' => 'https?://repo.packagist.org',
            'allow_ssl_downgrade' => true,
        ),
    );

    private $config;
    private $baseDir;
    private $repositories;
    /** @var ConfigSourceInterface */
    private $configSource;
    /** @var ConfigSourceInterface */
    private $authConfigSource;
    private $useEnvironment;
    private $warnedHosts = array();

    /**
     * @param bool   $useEnvironment Use COMPOSER_ environment variables to replace config settings
     * @param string $baseDir        Optional base directory of the config
     */
    public function __construct($useEnvironment = true, $baseDir = null)
    {
        // load defaults
        $this->config = static::$defaultConfig;
        $this->repositories = static::$defaultRepositories;
        $this->useEnvironment = (bool) $useEnvironment;
        $this->baseDir = $baseDir;
    }

    public function setConfigSource(ConfigSourceInterface $source)
    {
        $this->configSource = $source;
    }

    public function getConfigSource()
    {
        return $this->configSource;
    }

    public function setAuthConfigSource(ConfigSourceInterface $source)
    {
        $this->authConfigSource = $source;
    }

    public function getAuthConfigSource()
    {
        return $this->authConfigSource;
    }

    /**
     * Merges new config values with the existing ones (overriding)
     *
     * @param array $config
     */
    public function merge($config)
    {
        // override defaults with given config
        if (!empty($config['config']) && is_array($config['config'])) {
            foreach ($config['config'] as $key => $val) {
                if (in_array($key, array('bitbucket-oauth', 'github-oauth', 'gitlab-oauth', 'gitlab-token', 'http-basic', 'bearer')) && isset($this->config[$key])) {
                    $this->config[$key] = array_merge($this->config[$key], $val);
                } elseif (in_array($key, array('gitlab-domains', 'github-domains')) && isset($this->config[$key])) {
                    $this->config[$key] = array_unique(array_merge($this->config[$key], $val));
                } elseif ('preferred-install' === $key && isset($this->config[$key])) {
                    if (is_array($val) || is_array($this->config[$key])) {
                        if (is_string($val)) {
                            $val = array('*' => $val);
                        }
                        if (is_string($this->config[$key])) {
                            $this->config[$key] = array('*' => $this->config[$key]);
                        }
                        $this->config[$key] = array_merge($this->config[$key], $val);
                        // the full match pattern needs to be last
                        if (isset($this->config[$key]['*'])) {
                            $wildcard = $this->config[$key]['*'];
                            unset($this->config[$key]['*']);
                            $this->config[$key]['*'] = $wildcard;
                        }
                    } else {
                        $this->config[$key] = $val;
                    }
                } else {
                    $this->config[$key] = $val;
                }
            }
        }

        if (!empty($config['repositories']) && is_array($config['repositories'])) {
            $this->repositories = array_reverse($this->repositories, true);
            $newRepos = array_reverse($config['repositories'], true);
            foreach ($newRepos as $name => $repository) {
                // disable a repository by name
                if (false === $repository) {
                    $this->disableRepoByName($name);
                    continue;
                }

                // disable a repository with an anonymous {"name": false} repo
                if (is_array($repository) && 1 === count($repository) && false === current($repository)) {
                    $this->disableRepoByName(key($repository));
                    continue;
                }

                // store repo
                if (is_int($name)) {
                    $this->repositories[] = $repository;
                } else {
                    if ($name === 'packagist') { // BC support for default "packagist" named repo
                        $this->repositories[$name . '.org'] = $repository;
                    } else {
                        $this->repositories[$name] = $repository;
                    }
                }
            }
            $this->repositories = array_reverse($this->repositories, true);
        }
    }

    /**
     * @return array
     */
    public function getRepositories()
    {
        return $this->repositories;
    }

    /**
     * Returns a setting
     *
     * @param  string            $key
     * @param  int               $flags Options (see class constants)
     * @throws \RuntimeException
     * @return mixed
     */
    public function get($key, $flags = 0)
    {
        switch ($key) {
            // strings/paths with env var and {$refs} support
            case 'vendor-dir':
            case 'bin-dir':
            case 'process-timeout':
            case 'data-dir':
            case 'cache-dir':
            case 'cache-files-dir':
            case 'cache-repo-dir':
            case 'cache-vcs-dir':
            case 'cafile':
            case 'capath':
                // convert foo-bar to COMPOSER_FOO_BAR and check if it exists since it overrides the local config
                $env = 'COMPOSER_' . strtoupper(strtr($key, '-', '_'));

                $val = $this->getComposerEnv($env);
                $val = rtrim((string) $this->process(false !== $val ? $val : $this->config[$key], $flags), '/\\');
                $val = Platform::expandPath($val);

                if (substr($key, -4) !== '-dir') {
                    return $val;
                }

                return (($flags & self::RELATIVE_PATHS) == self::RELATIVE_PATHS) ? $val : $this->realpath($val);

            // booleans with env var support
            case 'cache-read-only':
            case 'htaccess-protect':
            case 'pool-optimizer':
                // convert foo-bar to COMPOSER_FOO_BAR and check if it exists since it overrides the local config
                $env = 'COMPOSER_' . strtoupper(strtr($key, '-', '_'));

                $val = $this->getComposerEnv($env);
                if (false === $val) {
                    $val = $this->config[$key];
                }
                return $val !== 'false' && (bool) $val;

            // booleans without env var support
            case 'disable-tls':
            case 'secure-http':
            case 'use-github-api':
            case 'lock':
                // special case for secure-http
                if ($key === 'secure-http' && $this->get('disable-tls') === true) {
                    return false;
                }

                return $this->config[$key] !== 'false' && (bool) $this->config[$key];

            // ints without env var support
            case 'cache-ttl':
                return (int) $this->config[$key];

            // numbers with kb/mb/gb support, without env var support
            case 'cache-files-maxsize':
                if (!preg_match('/^\s*([0-9.]+)\s*(?:([kmg])(?:i?b)?)?\s*$/i', $this->config[$key], $matches)) {
                    throw new \RuntimeException(
                        "Could not parse the value of '$key': {$this->config[$key]}"
                    );
                }
                $size = $matches[1];
                if (isset($matches[2])) {
                    switch (strtolower($matches[2])) {
                        case 'g':
                            $size *= 1024;
                            // intentional fallthrough
                            // no break
                        case 'm':
                            $size *= 1024;
                            // intentional fallthrough
                            // no break
                        case 'k':
                            $size *= 1024;
                            break;
                    }
                }

                return $size;

            // special cases below
            case 'cache-files-ttl':
                if (isset($this->config[$key])) {
                    return (int) $this->config[$key];
                }

                return (int) $this->config['cache-ttl'];

            case 'home':
                $val = preg_replace('#^(\$HOME|~)(/|$)#', rtrim(getenv('HOME') ?: getenv('USERPROFILE'), '/\\') . '/', $this->config[$key]);

                return rtrim($this->process($val, $flags), '/\\');

            case 'bin-compat':
                $value = $this->getComposerEnv('COMPOSER_BIN_COMPAT') ?: $this->config[$key];

                if (!in_array($value, array('auto', 'full'))) {
                    throw new \RuntimeException(
                        "Invalid value for 'bin-compat': {$value}. Expected auto, full"
                    );
                }

                return $value;

            case 'discard-changes':
                if ($env = $this->getComposerEnv('COMPOSER_DISCARD_CHANGES')) {
                    if (!in_array($env, array('stash', 'true', 'false', '1', '0'), true)) {
                        throw new \RuntimeException(
                            "Invalid value for COMPOSER_DISCARD_CHANGES: {$env}. Expected 1, 0, true, false or stash"
                        );
                    }
                    if ('stash' === $env) {
                        return 'stash';
                    }

                    // convert string value to bool
                    return $env !== 'false' && (bool) $env;
                }

                if (!in_array($this->config[$key], array(true, false, 'stash'), true)) {
                    throw new \RuntimeException(
                        "Invalid value for 'discard-changes': {$this->config[$key]}. Expected true, false or stash"
                    );
                }

                return $this->config[$key];

            case 'github-protocols':
                $protos = $this->config['github-protocols'];
                if ($this->config['secure-http'] && false !== ($index = array_search('git', $protos))) {
                    unset($protos[$index]);
                }
                if (reset($protos) === 'http') {
                    throw new \RuntimeException('The http protocol for github is not available anymore, update your config\'s github-protocols to use "https", "git" or "ssh"');
                }

                return $protos;

            default:
                if (!isset($this->config[$key])) {
                    return null;
                }

                return $this->process($this->config[$key], $flags);
        }
    }

    public function all($flags = 0)
    {
        $all = array(
            'repositories' => $this->getRepositories(),
        );
        foreach (array_keys($this->config) as $key) {
            $all['config'][$key] = $this->get($key, $flags);
        }

        return $all;
    }

    public function raw()
    {
        return array(
            'repositories' => $this->getRepositories(),
            'config' => $this->config,
        );
    }

    /**
     * Checks whether a setting exists
     *
     * @param  string $key
     * @return bool
     */
    public function has($key)
    {
        return array_key_exists($key, $this->config);
    }

    /**
     * Replaces {$refs} inside a config string
     *
     * @param  string|int|null $value a config string that can contain {$refs-to-other-config}
     * @param  int             $flags Options (see class constants)
     * @return string|int|null
     */
    private function process($value, $flags)
    {
        $config = $this;

        if (!is_string($value)) {
            return $value;
        }

        return preg_replace_callback('#\{\$(.+)\}#', function ($match) use ($config, $flags) {
            return $config->get($match[1], $flags);
        }, $value);
    }

    /**
     * Turns relative paths in absolute paths without realpath()
     *
     * Since the dirs might not exist yet we can not call realpath or it will fail.
     *
     * @param  string $path
     * @return string
     */
    private function realpath($path)
    {
        if (preg_match('{^(?:/|[a-z]:|[a-z0-9.]+://)}i', $path)) {
            return $path;
        }

        return $this->baseDir . '/' . $path;
    }

    /**
     * Reads the value of a Composer environment variable
     *
     * This should be used to read COMPOSER_ environment variables
     * that overload config values.
     *
     * @param  string      $var
     * @return string|bool
     */
    private function getComposerEnv($var)
    {
        if ($this->useEnvironment) {
            return getenv($var);
        }

        return false;
    }

    private function disableRepoByName($name)
    {
        if (isset($this->repositories[$name])) {
            unset($this->repositories[$name]);
        } elseif ($name === 'packagist') { // BC support for default "packagist" named repo
            unset($this->repositories['packagist.org']);
        }
    }

    /**
     * Validates that the passed URL is allowed to be used by current config, or throws an exception.
     *
     * @param string      $url
     * @param IOInterface $io
     */
    public function prohibitUrlByConfig($url, IOInterface $io = null)
    {
        // Return right away if the URL is malformed or custom (see issue #5173)
        if (false === filter_var($url, FILTER_VALIDATE_URL)) {
            return;
        }

        // Extract scheme and throw exception on known insecure protocols
        $scheme = parse_url($url, PHP_URL_SCHEME);
        if (in_array($scheme, array('http', 'git', 'ftp', 'svn'))) {
            if ($this->get('secure-http')) {
                throw new TransportException("Your configuration does not allow connections to $url. See https://getcomposer.org/doc/06-config.md#secure-http for details.");
            }
            if ($io) {
                $host = parse_url($url, PHP_URL_HOST);
                if (!isset($this->warnedHosts[$host])) {
                    $io->writeError("<warning>Warning: Accessing $host over $scheme which is an insecure protocol.</warning>");
                }
                $this->warnedHosts[$host] = true;
            }
        }
    }

    /**
     * Used by long-running custom scripts in composer.json
     *
     * "scripts": {
     *   "watch": [
     *     "Composer\\Config::disableProcessTimeout",
     *     "vendor/bin/long-running-script --watch"
     *   ]
     * }
     */
    public static function disableProcessTimeout()
    {
        // Override global timeout set earlier by environment or config
        ProcessExecutor::setTimeout(0);
    }
}<|MERGE_RESOLUTION|>--- conflicted
+++ resolved
@@ -65,12 +65,8 @@
         'htaccess-protect' => true,
         'use-github-api' => true,
         'lock' => true,
-<<<<<<< HEAD
-        'platform-check' => true,
+        'platform-check' => 'php-only',
         'pool-optimizer' => true,
-=======
-        'platform-check' => 'php-only',
->>>>>>> 4b8e77b2
         // valid keys without defaults (auth config stuff):
         // bitbucket-oauth
         // github-oauth
