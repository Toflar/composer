<?php

/*
 * This file is part of Composer.
 *
 * (c) Nils Adermann <naderman@naderman.de>
 *     Jordi Boggiano <j.boggiano@seld.be>
 *
 * For the full copyright and license information, please view the LICENSE
 * file that was distributed with this source code.
 */

namespace Composer\Util;

use Composer\Composer;
use Composer\CaBundle\CaBundle;
use Composer\Downloader\TransportException;
use Psr\Log\LoggerInterface;

/**
 * Allows the creation of a basic context supporting http proxy
 *
 * @author Jordan Alliot <jordan.alliot@gmail.com>
 * @author Markus Tacker <m@coderbyheart.de>
 */
final class StreamContextFactory
{
    /**
     * Creates a context supporting HTTP proxies
     *
     * @param  string            $url            URL the context is to be used for
     * @param  array             $defaultOptions Options to merge with the default
     * @param  array             $defaultParams  Parameters to specify on the context
     * @throws \RuntimeException if https proxy required and OpenSSL uninstalled
     * @return resource          Default context
     */
    public static function getContext($url, array $defaultOptions = array(), array $defaultParams = array())
    {
        $options = array('http' => array(
            // specify defaults again to try and work better with curlwrappers enabled
            'follow_location' => 1,
            'max_redirects' => 20,
        ));

        $options = array_replace_recursive($options, self::initOptions($url, $defaultOptions));
        unset($defaultOptions['http']['header']);
        $options = array_replace_recursive($options, $defaultOptions);

        if (isset($options['http']['header'])) {
            $options['http']['header'] = self::fixHttpHeaderField($options['http']['header']);
        }

        return stream_context_create($options, $defaultParams);
    }

    /**
     * @param string $url
     * @param array $options
     * @return array ['http' => ['header' => [...], 'proxy' => '..', 'request_fulluri' => bool]] formatted as a stream context array
     */
    public static function initOptions($url, array $options)
    {
        // Make sure the headers are in an array form
        if (!isset($options['http']['header'])) {
            $options['http']['header'] = array();
        }
        if (is_string($options['http']['header'])) {
            $options['http']['header'] = explode("\r\n", $options['http']['header']);
        }

        // Handle HTTP_PROXY/http_proxy on CLI only for security reasons
        if ((PHP_SAPI === 'cli' || PHP_SAPI === 'phpdbg') && (!empty($_SERVER['HTTP_PROXY']) || !empty($_SERVER['http_proxy']))) {
            $proxy = parse_url(!empty($_SERVER['http_proxy']) ? $_SERVER['http_proxy'] : $_SERVER['HTTP_PROXY']);
        }

        // Prefer CGI_HTTP_PROXY if available
        if (!empty($_SERVER['CGI_HTTP_PROXY'])) {
            $proxy = parse_url($_SERVER['CGI_HTTP_PROXY']);
        }

        // Override with HTTPS proxy if present and URL is https
        if (preg_match('{^https://}i', $url) && (!empty($_SERVER['HTTPS_PROXY']) || !empty($_SERVER['https_proxy']))) {
            $proxy = parse_url(!empty($_SERVER['https_proxy']) ? $_SERVER['https_proxy'] : $_SERVER['HTTPS_PROXY']);
        }

        // Remove proxy if URL matches no_proxy directive
        if (!empty($_SERVER['NO_PROXY']) || !empty($_SERVER['no_proxy']) && parse_url($url, PHP_URL_HOST)) {
            $pattern = new NoProxyPattern(!empty($_SERVER['no_proxy']) ? $_SERVER['no_proxy'] : $_SERVER['NO_PROXY']);
            if ($pattern->test($url)) {
                unset($proxy);
            }
        }

        if (!empty($proxy)) {
            $proxyURL = isset($proxy['scheme']) ? $proxy['scheme'] . '://' : '';
            $proxyURL .= isset($proxy['host']) ? $proxy['host'] : '';

            if (isset($proxy['port'])) {
                $proxyURL .= ":" . $proxy['port'];
            } elseif ('http://' == substr($proxyURL, 0, 7)) {
                $proxyURL .= ":80";
            } elseif ('https://' == substr($proxyURL, 0, 8)) {
                $proxyURL .= ":443";
            }

            // http(s):// is not supported in proxy
            $proxyURL = str_replace(array('http://', 'https://'), array('tcp://', 'ssl://'), $proxyURL);

            if (0 === strpos($proxyURL, 'ssl:') && !extension_loaded('openssl')) {
                throw new \RuntimeException('You must enable the openssl extension to use a proxy over https');
            }

            $options['http']['proxy'] = $proxyURL;

            // enabled request_fulluri unless it is explicitly disabled
            switch (parse_url($url, PHP_URL_SCHEME)) {
                case 'http': // default request_fulluri to true for HTTP
                    $reqFullUriEnv = getenv('HTTP_PROXY_REQUEST_FULLURI');
                    if ($reqFullUriEnv === false || $reqFullUriEnv === '' || (strtolower($reqFullUriEnv) !== 'false' && (bool) $reqFullUriEnv)) {
                        $options['http']['request_fulluri'] = true;
                    }
                    break;
                case 'https': // default request_fulluri to false for HTTPS
                    $reqFullUriEnv = getenv('HTTPS_PROXY_REQUEST_FULLURI');
                    if (strtolower($reqFullUriEnv) !== 'false' && (bool) $reqFullUriEnv) {
                        $options['http']['request_fulluri'] = true;
                    }
                    break;
            }

            // add SNI opts for https URLs
            if ('https' === parse_url($url, PHP_URL_SCHEME)) {
                $options['ssl']['SNI_enabled'] = true;
                if (PHP_VERSION_ID < 50600) {
                    $options['ssl']['SNI_server_name'] = parse_url($url, PHP_URL_HOST);
                }
            }

            // handle proxy auth if present
            if (isset($proxy['user'])) {
                $auth = rawurldecode($proxy['user']);
                if (isset($proxy['pass'])) {
                    $auth .= ':' . rawurldecode($proxy['pass']);
                }
                $auth = base64_encode($auth);

                $options['http']['header'][] = "Proxy-Authorization: Basic {$auth}";
            }
        }

        if (defined('HHVM_VERSION')) {
            $phpVersion = 'HHVM ' . HHVM_VERSION;
        } else {
            $phpVersion = 'PHP ' . PHP_MAJOR_VERSION . '.' . PHP_MINOR_VERSION . '.' . PHP_RELEASE_VERSION;
        }

        if (extension_loaded('curl')) {
            $curl = curl_version();
            $httpVersion = 'curl '.$curl['version'];
        } else {
            $httpVersion = 'streams';
        }

        if (!isset($options['http']['header']) || false === stripos(implode('', $options['http']['header']), 'user-agent')) {
            $options['http']['header'][] = sprintf(
<<<<<<< HEAD
                'User-Agent: Composer/%s (%s; %s; %s; %s%s)',
                Composer::VERSION === '@package_version@' ? Composer::SOURCE_VERSION : Composer::VERSION,
=======
                'User-Agent: Composer/%s (%s; %s; %s%s)',
                Composer::getVersion(),
>>>>>>> 60f198c1
                function_exists('php_uname') ? php_uname('s') : 'Unknown',
                function_exists('php_uname') ? php_uname('r') : 'Unknown',
                $phpVersion,
                $httpVersion,
                getenv('CI') ? '; CI' : ''
            );
        }

        return $options;
    }

    /**
     * @param array $options
     *
     * @return array
     */
    public static function getTlsDefaults(array $options, LoggerInterface $logger = null)
    {
        $ciphers = implode(':', array(
            'ECDHE-RSA-AES128-GCM-SHA256',
            'ECDHE-ECDSA-AES128-GCM-SHA256',
            'ECDHE-RSA-AES256-GCM-SHA384',
            'ECDHE-ECDSA-AES256-GCM-SHA384',
            'DHE-RSA-AES128-GCM-SHA256',
            'DHE-DSS-AES128-GCM-SHA256',
            'kEDH+AESGCM',
            'ECDHE-RSA-AES128-SHA256',
            'ECDHE-ECDSA-AES128-SHA256',
            'ECDHE-RSA-AES128-SHA',
            'ECDHE-ECDSA-AES128-SHA',
            'ECDHE-RSA-AES256-SHA384',
            'ECDHE-ECDSA-AES256-SHA384',
            'ECDHE-RSA-AES256-SHA',
            'ECDHE-ECDSA-AES256-SHA',
            'DHE-RSA-AES128-SHA256',
            'DHE-RSA-AES128-SHA',
            'DHE-DSS-AES128-SHA256',
            'DHE-RSA-AES256-SHA256',
            'DHE-DSS-AES256-SHA',
            'DHE-RSA-AES256-SHA',
            'AES128-GCM-SHA256',
            'AES256-GCM-SHA384',
            'AES128-SHA256',
            'AES256-SHA256',
            'AES128-SHA',
            'AES256-SHA',
            'AES',
            'CAMELLIA',
            'DES-CBC3-SHA',
            '!aNULL',
            '!eNULL',
            '!EXPORT',
            '!DES',
            '!RC4',
            '!MD5',
            '!PSK',
            '!aECDH',
            '!EDH-DSS-DES-CBC3-SHA',
            '!EDH-RSA-DES-CBC3-SHA',
            '!KRB5-DES-CBC3-SHA',
        ));

        /**
         * CN_match and SNI_server_name are only known once a URL is passed.
         * They will be set in the getOptionsForUrl() method which receives a URL.
         *
         * cafile or capath can be overridden by passing in those options to constructor.
         */
        $defaults = array(
            'ssl' => array(
                'ciphers' => $ciphers,
                'verify_peer' => true,
                'verify_depth' => 7,
                'SNI_enabled' => true,
                'capture_peer_cert' => true,
            ),
        );

        if (isset($options['ssl'])) {
            $defaults['ssl'] = array_replace_recursive($defaults['ssl'], $options['ssl']);
        }

        /**
         * Attempt to find a local cafile or throw an exception if none pre-set
         * The user may go download one if this occurs.
         */
        if (!isset($defaults['ssl']['cafile']) && !isset($defaults['ssl']['capath'])) {
            $result = CaBundle::getSystemCaRootBundlePath($logger);

            if (is_dir($result)) {
                $defaults['ssl']['capath'] = $result;
            } else {
                $defaults['ssl']['cafile'] = $result;
            }
        }

        if (isset($defaults['ssl']['cafile']) && (!is_readable($defaults['ssl']['cafile']) || !CaBundle::validateCaFile($defaults['ssl']['cafile'], $logger))) {
            throw new TransportException('The configured cafile was not valid or could not be read.');
        }

        if (isset($defaults['ssl']['capath']) && (!is_dir($defaults['ssl']['capath']) || !is_readable($defaults['ssl']['capath']))) {
            throw new TransportException('The configured capath was not valid or could not be read.');
        }

        /**
         * Disable TLS compression to prevent CRIME attacks where supported.
         */
        if (PHP_VERSION_ID >= 50413) {
            $defaults['ssl']['disable_compression'] = true;
        }

        return $defaults;
    }

    /**
     * A bug in PHP prevents the headers from correctly being sent when a content-type header is present and
     * NOT at the end of the array
     *
     * This method fixes the array by moving the content-type header to the end
     *
     * @link https://bugs.php.net/bug.php?id=61548
     * @param string|array $header
     * @return array
     */
    private static function fixHttpHeaderField($header)
    {
        if (!is_array($header)) {
            $header = explode("\r\n", $header);
        }
        uasort($header, function ($el) {
            return stripos($el, 'content-type') === 0 ? 1 : -1;
        });

        return $header;
    }
}<|MERGE_RESOLUTION|>--- conflicted
+++ resolved
@@ -163,13 +163,8 @@
 
         if (!isset($options['http']['header']) || false === stripos(implode('', $options['http']['header']), 'user-agent')) {
             $options['http']['header'][] = sprintf(
-<<<<<<< HEAD
                 'User-Agent: Composer/%s (%s; %s; %s; %s%s)',
-                Composer::VERSION === '@package_version@' ? Composer::SOURCE_VERSION : Composer::VERSION,
-=======
-                'User-Agent: Composer/%s (%s; %s; %s%s)',
                 Composer::getVersion(),
->>>>>>> 60f198c1
                 function_exists('php_uname') ? php_uname('s') : 'Unknown',
                 function_exists('php_uname') ? php_uname('r') : 'Unknown',
                 $phpVersion,
