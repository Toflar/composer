<?php

/*
 * This file is part of Composer.
 *
 * (c) Nils Adermann <naderman@naderman.de>
 *     Jordi Boggiano <j.boggiano@seld.be>
 *
 * For the full copyright and license information, please view the LICENSE
 * file that was distributed with this source code.
 */

namespace Composer;

use Composer\Autoload\AutoloadGenerator;
use Composer\DependencyResolver\DefaultPolicy;
use Composer\DependencyResolver\LocalRepoTransaction;
use Composer\DependencyResolver\LockTransaction;
use Composer\DependencyResolver\Operation\UpdateOperation;
use Composer\DependencyResolver\Operation\InstallOperation;
use Composer\DependencyResolver\Operation\UninstallOperation;
use Composer\DependencyResolver\Operation\MarkAliasUninstalledOperation;
use Composer\DependencyResolver\Operation\OperationInterface;
use Composer\DependencyResolver\PolicyInterface;
use Composer\DependencyResolver\Pool;
use Composer\DependencyResolver\Request;
use Composer\DependencyResolver\Rule;
use Composer\DependencyResolver\Solver;
use Composer\DependencyResolver\SolverProblemsException;
use Composer\Downloader\DownloadManager;
use Composer\EventDispatcher\EventDispatcher;
use Composer\Installer\InstallationManager;
use Composer\Installer\InstallerEvents;
use Composer\Installer\NoopInstaller;
use Composer\Installer\SuggestedPackagesReporter;
use Composer\IO\IOInterface;
use Composer\Package\AliasPackage;
use Composer\Package\BasePackage;
use Composer\Package\CompletePackage;
use Composer\Package\Link;
use Composer\Package\LinkConstraint\VersionConstraint;
use Composer\Package\Loader\ArrayLoader;
use Composer\Package\Dumper\ArrayDumper;
use Composer\Package\Package;
use Composer\Repository\ArrayRepository;
use Composer\Repository\RepositorySet;
use Composer\Semver\Constraint\Constraint;
use Composer\Package\Locker;
use Composer\Package\PackageInterface;
use Composer\Package\RootPackageInterface;
use Composer\Repository\CompositeRepository;
use Composer\Repository\InstalledArrayRepository;
use Composer\Repository\PlatformRepository;
use Composer\Repository\RepositoryInterface;
use Composer\Repository\RepositoryManager;
use Composer\Repository\WritableRepositoryInterface;
use Composer\Script\ScriptEvents;

/**
 * @author Jordi Boggiano <j.boggiano@seld.be>
 * @author Beau Simensen <beau@dflydev.com>
 * @author Konstantin Kudryashov <ever.zet@gmail.com>
 * @author Nils Adermann <naderman@naderman.de>
 */
class Installer
{
    /**
     * @var IOInterface
     */
    protected $io;

    /**
     * @var Config
     */
    protected $config;

    /**
     * @var RootPackageInterface
     */
    protected $package;

    // TODO can we get rid of the below and just use the package itself?
    /**
     * @var RootPackageInterface
     */
    protected $fixedRootPackage;

    /**
     * @var DownloadManager
     */
    protected $downloadManager;

    /**
     * @var RepositoryManager
     */
    protected $repositoryManager;

    /**
     * @var Locker
     */
    protected $locker;

    /**
     * @var InstallationManager
     */
    protected $installationManager;

    /**
     * @var EventDispatcher
     */
    protected $eventDispatcher;

    /**
     * @var AutoloadGenerator
     */
    protected $autoloadGenerator;

    protected $preferSource = false;
    protected $preferDist = false;
    protected $optimizeAutoloader = false;
    protected $classMapAuthoritative = false;
    protected $apcuAutoloader = false;
    protected $devMode = false;
    protected $dryRun = false;
    protected $verbose = false;
    protected $update = false;
    protected $dumpAutoloader = true;
    protected $runScripts = true;
    protected $ignorePlatformReqs = false;
    protected $preferStable = false;
    protected $preferLowest = false;
    protected $skipSuggest = false;
    protected $writeLock;
    protected $executeOperations = true;

    /**
     * Array of package names/globs flagged for update
     *
     * @var array|null
     */
    protected $updateMirrors = false;
    protected $updateWhitelist = null;
    protected $whitelistTransitiveDependencies = false;
    protected $whitelistAllDependencies = false;

    /**
     * @var SuggestedPackagesReporter
     */
    protected $suggestedPackagesReporter;

    /**
     * @var RepositoryInterface
     */
    protected $additionalFixedRepository;

    /**
     * Constructor
     *
     * @param IOInterface          $io
     * @param Config               $config
     * @param RootPackageInterface $package
     * @param DownloadManager      $downloadManager
     * @param RepositoryManager    $repositoryManager
     * @param Locker               $locker
     * @param InstallationManager  $installationManager
     * @param EventDispatcher      $eventDispatcher
     * @param AutoloadGenerator    $autoloadGenerator
     */
    public function __construct(IOInterface $io, Config $config, RootPackageInterface $package, DownloadManager $downloadManager, RepositoryManager $repositoryManager, Locker $locker, InstallationManager $installationManager, EventDispatcher $eventDispatcher, AutoloadGenerator $autoloadGenerator)
    {
        $this->io = $io;
        $this->config = $config;
        $this->package = $package;
        $this->downloadManager = $downloadManager;
        $this->repositoryManager = $repositoryManager;
        $this->locker = $locker;
        $this->installationManager = $installationManager;
        $this->eventDispatcher = $eventDispatcher;
        $this->autoloadGenerator = $autoloadGenerator;

        $this->writeLock = $config->get('lock');
    }

    /**
     * Run installation (or update)
     *
     * @throws \Exception
     * @return int        0 on success or a positive error code on failure
     */
    public function run()
    {
        // Disable GC to save CPU cycles, as the dependency solver can create hundreds of thousands
        // of PHP objects, the GC can spend quite some time walking the tree of references looking
        // for stuff to collect while there is nothing to collect. This slows things down dramatically
        // and turning it off results in much better performance. Do not try this at home however.
        gc_collect_cycles();
        gc_disable();

        if ($this->updateWhitelist && $this->updateMirrors) {
            throw new \RuntimeException("The installer options updateMirrors and updateWhitelist are mutually exclusive.");
        }

        // Force update if there is no lock file present
        if (!$this->update && !$this->locker->isLocked()) {
            $this->io->writeError('<warning>No lock file found. Updating dependencies instead of installing from lock file. Use composer update over composer install if you do not have a lock file.</warning>');
            $this->update = true;
        }

        if ($this->dryRun) {
            $this->verbose = true;
            $this->runScripts = false;
            $this->executeOperations = false;
            $this->writeLock = false;
            $this->dumpAutoloader = false;
            $this->mockLocalRepositories($this->repositoryManager);
        }

        if ($this->runScripts) {
            $devMode = (int) $this->devMode;
            putenv("COMPOSER_DEV_MODE=$devMode");

            // dispatch pre event
            // should we treat this more strictly as running an update and then running an install, triggering events multiple times?
            $eventName = $this->update ? ScriptEvents::PRE_UPDATE_CMD : ScriptEvents::PRE_INSTALL_CMD;
            $this->eventDispatcher->dispatchScript($eventName, $this->devMode);
        }

        $this->downloadManager->setPreferSource($this->preferSource);
        $this->downloadManager->setPreferDist($this->preferDist);

        $localRepo = $this->repositoryManager->getLocalRepository();

        if (!$this->suggestedPackagesReporter) {
            $this->suggestedPackagesReporter = new SuggestedPackagesReporter($this->io);
        }

        try {
            if ($this->update) {
                // TODO introduce option to set doInstall to false (update lock file without vendor install)
                $res = $this->doUpdate($localRepo, true);
            } else {
                $res = $this->doInstall($localRepo);
            }
            if ($res !== 0) {
                return $res;
            }
        } catch (\Exception $e) {
            if ($this->executeOperations) {
                $this->installationManager->notifyInstalls($this->io);
            }

            throw $e;
        }
        if ($this->executeOperations) {
            $this->installationManager->notifyInstalls($this->io);
        }

        // output suggestions if we're in dev mode
        if ($this->update && $this->devMode && !$this->skipSuggest) {
            $this->suggestedPackagesReporter->output($this->locker->getLockedRepository($this->devMode));
        }

        // TODO probably makes more sense to do this on the lock file only?
        # Find abandoned packages and warn user
        foreach ($localRepo->getPackages() as $package) {
            if (!$package instanceof CompletePackage || !$package->isAbandoned()) {
                continue;
            }

            $replacement = is_string($package->getReplacementPackage())
                ? 'Use ' . $package->getReplacementPackage() . ' instead'
                : 'No replacement was suggested';

            $this->io->writeError(
                sprintf(
                    "<warning>Package %s is abandoned, you should avoid using it. %s.</warning>",
                    $package->getPrettyName(),
                    $replacement
                )
            );
        }

        if ($this->dumpAutoloader) {
            // write autoloader
            if ($this->optimizeAutoloader) {
                $this->io->writeError('<info>Generating optimized autoload files</info>');
            } else {
                $this->io->writeError('<info>Generating autoload files</info>');
            }

            $this->autoloadGenerator->setDevMode($this->devMode);
            $this->autoloadGenerator->setClassMapAuthoritative($this->classMapAuthoritative);
            $this->autoloadGenerator->setApcu($this->apcuAutoloader);
            $this->autoloadGenerator->setRunScripts($this->runScripts);
            $this->autoloadGenerator->dump($this->config, $localRepo, $this->package, $this->installationManager, 'composer', $this->optimizeAutoloader);
        }

        if ($this->executeOperations) {
            // force binaries re-generation in case they are missing
            foreach ($localRepo->getPackages() as $package) {
                $this->installationManager->ensureBinariesPresence($package);
            }

            $vendorDir = $this->config->get('vendor-dir');
            if (is_dir($vendorDir)) {
                // suppress errors as this fails sometimes on OSX for no apparent reason
                // see https://github.com/composer/composer/issues/4070#issuecomment-129792748
                @touch($vendorDir);
            }
        }

        if ($this->runScripts) {
            // dispatch post event
            $eventName = $this->update ? ScriptEvents::POST_UPDATE_CMD : ScriptEvents::POST_INSTALL_CMD;
            $this->eventDispatcher->dispatchScript($eventName, $this->devMode);
        }

        // re-enable GC except on HHVM which triggers a warning here
        if (!defined('HHVM_VERSION')) {
            gc_enable();
        }

        return 0;
    }

    protected function doUpdate(RepositoryInterface $localRepo, $doInstall)
    {
        $platformRepo = $this->createPlatformRepo(true);
        $aliases = $this->getRootAliases(true);

        $lockedRepository = null;

        if ($this->locker->isLocked()) {
            $lockedRepository = $this->locker->getLockedRepository(true);
        }

        if ($this->updateWhitelist) {
            if (!$lockedRepository) {
                $this->io->writeError('<error>Cannot update only a partial set of packages without a lock file present.</error>', true, IOInterface::QUIET);
                return 1;
            }
            $this->whitelistUpdateDependencies(
                $lockedRepository,
                $this->package->getRequires(),
                $this->package->getDevRequires()
            );
        }

        $this->io->writeError('<info>Loading composer repositories with package information</info>');

        // creating repository set
        $policy = $this->createPolicy(true);
        $repositorySet = $this->createRepositorySet($platformRepo, $aliases);
        $repositories = $this->repositoryManager->getRepositories();
        foreach ($repositories as $repository) {
            $repositorySet->addRepository($repository);
        }
        if ($lockedRepository) {
            $repositorySet->addRepository($lockedRepository);
        }
        // TODO can we drop any locked packages that we have matching remote versions for?

        $request = $this->createRequest($this->fixedRootPackage, $platformRepo, $lockedRepository);

        if ($lockedRepository) {
            // TODO do we really always need this? Maybe only to skip fix() in updateWhitelist case cause these packages get removed on full update automatically?
            foreach ($lockedRepository->getPackages() as $lockedPackage) {
                if (!$repositorySet->isPackageAcceptable($lockedPackage->getNames(), $lockedPackage->getStability())) {
                    $constraint = new Constraint('=', $lockedPackage->getVersion());
                    $constraint->setPrettyString('(stability not acceptable)');

                    // if we can get rid of this remove() here, we can generally get rid of remove support in the request
                    $request->remove($lockedPackage->getName(), $constraint);
                }
            }
        }

        $this->io->writeError('<info>Updating dependencies</info>');

        $links = array_merge($this->package->getRequires(), $this->package->getDevRequires());

        // if we're updating mirrors we want to keep exactly the same versions installed which are in the lock file, but we want current remote metadata
        if ($this->updateMirrors) {
            foreach ($lockedRepository->getPackages() as $lockedPackage) {
                $request->install($lockedPackage->getName(), new Constraint('==', $lockedPackage->getVersion()));
            }
        } else {
            foreach ($links as $link) {
                $request->install($link->getTarget(), $link->getConstraint());
            }
        }

        // if the updateWhitelist is enabled, packages not in it are also fixed
        // to the version specified in the lock
        if ($this->updateWhitelist) {
            foreach ($lockedRepository->getPackages() as $lockedPackage) {
                // TODO should this really be checking acceptability here?
                if (!$this->isUpdateable($lockedPackage) && $repositorySet->isPackageAcceptable($lockedPackage->getNames(), $lockedPackage->getStability())) {
                    // TODO add reason for fix?
                    $request->fixPackage($lockedPackage);
                }
            }
        }

<<<<<<< HEAD
        // TODO reenable events
        //$this->eventDispatcher->dispatchInstallerEvent(InstallerEvents::PRE_DEPENDENCIES_SOLVING, $this->devMode, $policy, $repositorySet, $installedRepo, $request);
=======
            if (!$this->locker->isFresh()) {
                $this->io->writeError('<warning>Warning: The lock file is not up to date with the latest changes in composer.json. You may be getting outdated dependencies. It is recommended that you run `composer update` or `composer update <package name>`.</warning>', true, IOInterface::QUIET);
            }
>>>>>>> 4b6c25d4

        $pool = $repositorySet->createPool($request);

        // TODO ensure that the solver always picks most recent reference for dev packages, so they get updated even when just a new commit is pushed but version is unchanged
        // should already be solved by using the remote package in all cases in the pool

        // solve dependencies
        $solver = new Solver($policy, $pool, $this->io);
        try {
            $lockTransaction = $solver->solve($request, $this->ignorePlatformReqs);
            $ruleSetSize = $solver->getRuleSetSize();
            $solver = null;
        } catch (SolverProblemsException $e) {
            $this->io->writeError('<error>Your requirements could not be resolved to an installable set of packages.</error>', true, IOInterface::QUIET);
            $this->io->writeError($e->getMessage());
            if (!$this->devMode) {
                $this->io->writeError('<warning>Running update with --no-dev does not mean require-dev is ignored, it just means the packages will not be installed. If dev requirements are blocking the update you have to resolve those problems.</warning>', true, IOInterface::QUIET);
            }

            return max(1, $e->getCode());
        }

        // TODO should we warn people / error if plugins in vendor folder do not match contents of lock file before update?
        //$this->eventDispatcher->dispatchInstallerEvent(InstallerEvents::POST_DEPENDENCIES_SOLVING, $this->devMode, $policy, $repositorySet, $lockedRepository, $request, $lockTransaction);

        $this->io->writeError("Analyzed ".count($pool)." packages to resolve dependencies", true, IOInterface::VERBOSE);
        $this->io->writeError("Analyzed ".$ruleSetSize." rules to resolve dependencies", true, IOInterface::VERBOSE);

        if (!$lockTransaction->getOperations()) {
            $this->io->writeError('Nothing to modify in lock file');
        }

        $this->extractDevPackages($lockTransaction, $platformRepo, $aliases, $policy);

        // write lock
        $platformReqs = $this->extractPlatformRequirements($this->package->getRequires());
        $platformDevReqs = $this->extractPlatformRequirements($this->package->getDevRequires());

        if ($lockTransaction->getOperations()) {
            $installs = $updates = $uninstalls = array();
            foreach ($lockTransaction->getOperations() as $operation) {
                if ($operation instanceof InstallOperation) {
                    $installs[] = $operation->getPackage()->getPrettyName().':'.$operation->getPackage()->getFullPrettyVersion();
                } elseif ($operation instanceof UpdateOperation) {
                    $updates[] = $operation->getTargetPackage()->getPrettyName().':'.$operation->getTargetPackage()->getFullPrettyVersion();
                } elseif ($operation instanceof UninstallOperation) {
                    $uninstalls[] = $operation->getPackage()->getPrettyName();
                }
            }

            $this->io->writeError(sprintf(
                "<info>Lock file operations: %d install%s, %d update%s, %d removal%s</info>",
                count($installs),
                1 === count($installs) ? '' : 's',
                count($updates),
                1 === count($updates) ? '' : 's',
                count($uninstalls),
                1 === count($uninstalls) ? '' : 's'
            ));
            if ($installs) {
                $this->io->writeError("Installs: ".implode(', ', $installs), true, IOInterface::VERBOSE);
            }
            if ($updates) {
                $this->io->writeError("Updates: ".implode(', ', $updates), true, IOInterface::VERBOSE);
            }
            if ($uninstalls) {
                $this->io->writeError("Removals: ".implode(', ', $uninstalls), true, IOInterface::VERBOSE);
            }
        }

        foreach ($lockTransaction->getOperations() as $operation) {
            // collect suggestions
            $jobType = $operation->getJobType();
            if ($operation instanceof InstallOperation) {
                $this->suggestedPackagesReporter->addSuggestionsFromPackage($operation->getPackage());
            }

            // output op, but alias op only in debug verbosity
            if (false === strpos($operation->getJobType(), 'Alias') || $this->io->isDebug()) {
                $this->io->writeError('  - ' . $operation->show(true));
            }
        }

        $updatedLock = $this->locker->setLockData(
            $lockTransaction->getNewLockPackages(false, $this->updateMirrors),
            $lockTransaction->getNewLockPackages(true, $this->updateMirrors),
            $platformReqs,
            $platformDevReqs,
            $aliases,
            $this->package->getMinimumStability(),
            $this->package->getStabilityFlags(),
            $this->preferStable || $this->package->getPreferStable(),
            $this->preferLowest,
            $this->config->get('platform') ?: array(),
            $this->writeLock && $this->executeOperations
        );
        if ($updatedLock && $this->writeLock && $this->executeOperations) {
            $this->io->writeError('<info>Writing lock file</info>');
        }

        if ($doInstall) {
            // TODO ensure lock is used from locker as-is, since it may not have been written to disk in case of executeOperations == false
            return $this->doInstall($localRepo, true);
        }

        return 0;
    }

    /**
     * Run the solver a second time on top of the existing update result with only the current result set in the pool
     * and see what packages would get removed if we only had the non-dev packages in the solver request
     */
    protected function extractDevPackages(LockTransaction $lockTransaction, $platformRepo, $aliases, $policy)
    {
        if (!$this->package->getDevRequires()) {
            return array();
        }

        $resultRepo = new ArrayRepository(array());
        $loader = new ArrayLoader(null, true);
        $dumper = new ArrayDumper();
        foreach ($lockTransaction->getNewLockPackages(false) as $pkg) {
            $resultRepo->addPackage($loader->load($dumper->dump($pkg)));
        }

        $repositorySet = $this->createRepositorySet($platformRepo, $aliases, null);
        $repositorySet->addRepository($resultRepo);

        $request = $this->createRequest($this->fixedRootPackage, $platformRepo, null);

        $links = $this->package->getRequires();
        foreach ($links as $link) {
            $request->install($link->getTarget(), $link->getConstraint());
        }

        $pool = $repositorySet->createPool($request);

        //$this->eventDispatcher->dispatchInstallerEvent(InstallerEvents::PRE_DEPENDENCIES_SOLVING, false, $policy, $pool, $installedRepo, $request);
        $solver = new Solver($policy, $pool, $this->io);
        try {
            $nonDevLockTransaction = $solver->solve($request, $this->ignorePlatformReqs);
            //$this->eventDispatcher->dispatchInstallerEvent(InstallerEvents::POST_DEPENDENCIES_SOLVING, false, $policy, $pool, $installedRepo, $request, $ops);
            $solver = null;
        } catch (SolverProblemsException $e) {
            $this->io->writeError('<error>Unable to find a compatible set of packages based on your non-dev requirements alone.</error>', true, IOInterface::QUIET);
            $this->io->writeError($e->getMessage());

            return max(1, $e->getCode());
        }

        $lockTransaction->setNonDevPackages($nonDevLockTransaction);
    }

    /**
     * @param RepositoryInterface $localRepo
     * @param bool $alreadySolved Whether the function is called as part of an update command or independently
     * @return int exit code
     */
    protected function doInstall(RepositoryInterface $localRepo, $alreadySolved = false)
    {
        $platformRepo = $this->createPlatformRepo(false);
        $aliases = $this->getRootAliases(false);

        $lockedRepository = $this->locker->getLockedRepository($this->devMode);

        // creating repository set
        $policy = $this->createPolicy(false);
        // use aliases from lock file only, so empty root aliases here
        $repositorySet = $this->createRepositorySet($platformRepo, array(), $lockedRepository);
        $repositorySet->addRepository($lockedRepository);

        $this->io->writeError('<info>Installing dependencies from lock file'.($this->devMode ? ' (including require-dev)' : '').'</info>');

        // verify that the lock file works with the current platform repository
        // we can skip this part if we're doing this as the second step after an update
        if (!$alreadySolved) {
            $this->io->writeError('<info>Verifying lock file contents can be installed on current platform.</info>');

            // creating requirements request
            $request = $this->createRequest($this->fixedRootPackage, $platformRepo, $lockedRepository);

            if (!$this->locker->isFresh()) {
                $this->io->writeError('<warning>Warning: The lock file is not up to date with the latest changes in composer.json. You may be getting outdated dependencies. Run update to update them.</warning>', true, IOInterface::QUIET);
            }

            foreach ($lockedRepository->getPackages() as $package) {
                $request->fixPackage($package);
            }

            foreach ($this->locker->getPlatformRequirements($this->devMode) as $link) {
                $request->install($link->getTarget(), $link->getConstraint());
            }

            //$this->eventDispatcher->dispatchInstallerEvent(InstallerEvents::PRE_DEPENDENCIES_SOLVING, $this->devMode, $policy, $repositorySet, $installedRepo, $request);

            $pool = $repositorySet->createPool($request);

            // solve dependencies
            $solver = new Solver($policy, $pool, $this->io);
            try {
                $lockTransaction = $solver->solve($request, $this->ignorePlatformReqs);
                $solver = null;

                // installing the locked packages on this platform resulted in lock modifying operations, there wasn't a conflict, but the lock file as-is seems to not work on this system
                if (0 !== count($lockTransaction->getOperations())) {
                    $this->io->writeError('<error>Your lock file cannot be installed on this system without changes. Please run composer update.</error>', true, IOInterface::QUIET);
                    // TODO actually display operations to explain what happened?
                    return 1;
                }
            } catch (SolverProblemsException $e) {
                $this->io->writeError('<error>Your lock file does not contain a compatible set of packages. Please run composer update.</error>', true, IOInterface::QUIET);
                $this->io->writeError($e->getMessage());

                return max(1, $e->getCode());
            }

            // TODO should we warn people / error if plugins in vendor folder do not match contents of lock file before update?
            //$this->eventDispatcher->dispatchInstallerEvent(InstallerEvents::POST_DEPENDENCIES_SOLVING, $this->devMode, $policy, $repositorySet, $installedRepo, $request, $lockTransaction);
        }

        // TODO in how far do we need to do anything here to ensure dev packages being updated to latest in lock without version change are treated correctly?
        $localRepoTransaction = new LocalRepoTransaction($lockedRepository, $localRepo);

        if (!$localRepoTransaction->getOperations()) {
            $this->io->writeError('Nothing to install, update or remove');
        }

        if ($localRepoTransaction->getOperations()) {
            $installs = $updates = $uninstalls = array();
            foreach ($localRepoTransaction->getOperations() as $operation) {
                if ($operation instanceof InstallOperation) {
                    $installs[] = $operation->getPackage()->getPrettyName().':'.$operation->getPackage()->getFullPrettyVersion();
                } elseif ($operation instanceof UpdateOperation) {
                    $updates[] = $operation->getTargetPackage()->getPrettyName().':'.$operation->getTargetPackage()->getFullPrettyVersion();
                } elseif ($operation instanceof UninstallOperation) {
                    $uninstalls[] = $operation->getPackage()->getPrettyName();
                }
            }

            $this->io->writeError(sprintf(
                "<info>Package operations: %d install%s, %d update%s, %d removal%s</info>",
                count($installs),
                1 === count($installs) ? '' : 's',
                count($updates),
                1 === count($updates) ? '' : 's',
                count($uninstalls),
                1 === count($uninstalls) ? '' : 's'
            ));
            if ($installs) {
                $this->io->writeError("Installs: ".implode(', ', $installs), true, IOInterface::VERBOSE);
            }
            if ($updates) {
                $this->io->writeError("Updates: ".implode(', ', $updates), true, IOInterface::VERBOSE);
            }
            if ($uninstalls) {
                $this->io->writeError("Removals: ".implode(', ', $uninstalls), true, IOInterface::VERBOSE);
            }
        }

        if ($this->executeOperations) {
            $this->installationManager->execute($localRepo, $localRepoTransaction->getOperations(), $this->devMode);
        } else {
            foreach ($localRepoTransaction->getOperations() as $operation) {
                // output op, but alias op only in debug verbosity
                if (false === strpos($operation->getJobType(), 'Alias') || $this->io->isDebug()) {
                    $this->io->writeError('  - ' . $operation->show(false));
                }
            }
        }

        return 0;
    }

    private function createPlatformRepo($forUpdate)
    {
        if ($forUpdate) {
            $platformOverrides = $this->config->get('platform') ?: array();
        } else {
            $platformOverrides = $this->locker->getPlatformOverrides();
        }

        return new PlatformRepository(array(), $platformOverrides);
    }

    /**
     * @param array $rootAliases
     * @param RepositoryInterface|null $lockedRepository
     * @return RepositorySet
     */
    private function createRepositorySet(PlatformRepository $platformRepo, array $rootAliases = array(), $lockedRepository = null)
    {
        $this->aliasPlatformPackages($platformRepo, $rootAliases);

        // TODO what's the point of rootConstraints at all, we generate the package pool taking them into account anyway?
        // TODO maybe we can drop the lockedRepository here
        // TODO if this gets called in doInstall, this->update is still true?!
        if ($this->update) {
            $minimumStability = $this->package->getMinimumStability();
            $stabilityFlags = $this->package->getStabilityFlags();

            $requires = array_merge($this->package->getRequires(), $this->package->getDevRequires());
        } else {
            $minimumStability = $this->locker->getMinimumStability();
            $stabilityFlags = $this->locker->getStabilityFlags();

            $requires = array();
            foreach ($lockedRepository->getPackages() as $package) {
                $constraint = new Constraint('=', $package->getVersion());
                $constraint->setPrettyString($package->getPrettyVersion());
                $requires[$package->getName()] = $constraint;
            }
        }

        $rootRequires = array();
        foreach ($requires as $req => $constraint) {
            // skip platform requirements from the root package to avoid filtering out existing platform packages
            if ($this->ignorePlatformReqs && preg_match(PlatformRepository::PLATFORM_PACKAGE_REGEX, $req)) {
                continue;
            }
            if ($constraint instanceof Link) {
                $rootRequires[$req] = $constraint->getConstraint();
            } else {
                $rootRequires[$req] = $constraint;
            }
        }

        $this->fixedRootPackage = clone $this->package;
        $this->fixedRootPackage->setRequires(array());
        $this->fixedRootPackage->setDevRequires(array());

        $repositorySet = new RepositorySet($rootAliases, $this->package->getReferences(), $minimumStability, $stabilityFlags, $rootRequires);
        $repositorySet->addRepository(new InstalledArrayRepository(array($this->fixedRootPackage)));
        $repositorySet->addRepository($platformRepo);
        if ($this->additionalFixedRepository) {
            $repositorySet->addRepository($this->additionalFixedRepository);
        }

        return $repositorySet;
    }

    /**
     * @return DefaultPolicy
     */
    private function createPolicy($forUpdate)
    {
        $preferStable = null;
        $preferLowest = null;
        if (!$forUpdate) {
            $preferStable = $this->locker->getPreferStable();
            $preferLowest = $this->locker->getPreferLowest();
        }
        // old lock file without prefer stable/lowest will return null
        // so in this case we use the composer.json info
        if (null === $preferStable) {
            $preferStable = $this->preferStable || $this->package->getPreferStable();
        }
        if (null === $preferLowest) {
            $preferLowest = $this->preferLowest;
        }

        return new DefaultPolicy($preferStable, $preferLowest);
    }

    /**
     * @param RootPackageInterface $rootPackage
     * @param PlatformRepository   $platformRepo
     * @param RepositoryInterface|null $lockedRepository
     * @return Request
     */
    private function createRequest(RootPackageInterface $rootPackage, PlatformRepository $platformRepo, $lockedRepository = null)
    {
        $request = new Request($lockedRepository);

        $request->fixPackage($rootPackage, false);

        $fixedPackages = $platformRepo->getPackages();
        if ($this->additionalFixedRepository) {
            $fixedPackages = array_merge($fixedPackages, $this->additionalFixedRepository->getPackages());
        }

        // fix the version of all platform packages + additionally installed packages
        // to prevent the solver trying to remove or update those
        // TODO why not replaces?
        $provided = $rootPackage->getProvides();
        foreach ($fixedPackages as $package) {
            // skip platform packages that are provided by the root package
            if ($package->getRepository() !== $platformRepo
                || !isset($provided[$package->getName()])
                || !$provided[$package->getName()]->getConstraint()->matches(new Constraint('=', $package->getVersion()))
            ) {
                $request->fixPackage($package, false);
            }
        }

        return $request;
    }

    /**
     * @param bool $forUpdate
     * @return array
     */
    private function getRootAliases($forUpdate)
    {
        if ($forUpdate) {
            $aliases = $this->package->getAliases();
        } else {
            $aliases = $this->locker->getAliases();
        }

        $normalizedAliases = array();

        foreach ($aliases as $alias) {
            $normalizedAliases[$alias['package']][$alias['version']] = array(
                'alias' => $alias['alias'],
                'alias_normalized' => $alias['alias_normalized'],
            );
        }

        return $normalizedAliases;
    }

    /**
     * @param PlatformRepository $platformRepo
     * @param array              $aliases
     */
    private function aliasPlatformPackages(PlatformRepository $platformRepo, $aliases)
    {
        // TODO should the repository set do this?
        foreach ($aliases as $packageName => $versions) {
            foreach ($versions as $version => $alias) {
                $packages = $platformRepo->findPackages($packageName, $version);
                foreach ($packages as $package) {
                    $aliasPackage = new AliasPackage($package, $alias['alias_normalized'], $alias['alias']);
                    $aliasPackage->setRootPackageAlias(true);
                    $platformRepo->addPackage($aliasPackage);
                }
            }
        }
    }

    /**
     * @param  PackageInterface $package
     * @return bool
     */
    private function isUpdateable(PackageInterface $package)
    {
        if (!$this->updateWhitelist) {
            throw new \LogicException('isUpdateable should only be called when a whitelist is present');
        }

        foreach ($this->updateWhitelist as $whiteListedPattern => $void) {
            $patternRegexp = BasePackage::packageNameToRegexp($whiteListedPattern);
            if (preg_match($patternRegexp, $package->getName())) {
                return true;
            }
        }

        return false;
    }

    /**
     * @param  array $links
     * @return array
     */
    private function extractPlatformRequirements($links)
    {
        $platformReqs = array();
        foreach ($links as $link) {
            if (preg_match(PlatformRepository::PLATFORM_PACKAGE_REGEX, $link->getTarget())) {
                $platformReqs[$link->getTarget()] = $link->getPrettyConstraint();
            }
        }

        return $platformReqs;
    }

    /**
     * Adds all dependencies of the update whitelist to the whitelist, too.
     *
     * Packages which are listed as requirements in the root package will be
     * skipped including their dependencies, unless they are listed in the
     * update whitelist themselves or $whitelistAllDependencies is true.
     *
     * @param RepositoryInterface $lockRepo        Use the locked repo
     *                                             As we want the most accurate package list to work with, and installed
     *                                             repo might be empty but locked repo will always be current.
     * @param array               $rootRequires    An array of links to packages in require of the root package
     * @param array               $rootDevRequires An array of links to packages in require-dev of the root package
     */
    private function whitelistUpdateDependencies($lockRepo, array $rootRequires, array $rootDevRequires)
    {
        $rootRequires = array_merge($rootRequires, $rootDevRequires);

        $skipPackages = array();
        if (!$this->whitelistAllDependencies) {
            foreach ($rootRequires as $require) {
                $skipPackages[$require->getTarget()] = true;
            }
        }

        $repositorySet = new RepositorySet(array(), array(), 'dev');
        $repositorySet->addRepository($lockRepo);

        $seen = array();

        $rootRequiredPackageNames = array_keys($rootRequires);

        foreach ($this->updateWhitelist as $packageName => $void) {
            $packageQueue = new \SplQueue;
            $nameMatchesRequiredPackage = false;

            $depPackages = $repositorySet->findPackages($packageName, null, false);
            $matchesByPattern = array();

            // check if the name is a glob pattern that did not match directly
            if (empty($depPackages)) {
                // add any installed package matching the whitelisted name/pattern
                $whitelistPatternSearchRegexp = BasePackage::packageNameToRegexp($packageName, '^%s$');
                foreach ($lockRepo->search($whitelistPatternSearchRegexp) as $installedPackage) {
                    $matchesByPattern[] = $repositorySet->findPackages($installedPackage['name'], null, false);
                }

                // add root requirements which match the whitelisted name/pattern
                $whitelistPatternRegexp = BasePackage::packageNameToRegexp($packageName);
                foreach ($rootRequiredPackageNames as $rootRequiredPackageName) {
                    if (preg_match($whitelistPatternRegexp, $rootRequiredPackageName)) {
                        $nameMatchesRequiredPackage = true;
                        break;
                    }
                }
            }

            if (!empty($matchesByPattern)) {
                $depPackages = array_merge($depPackages, call_user_func_array('array_merge', $matchesByPattern));
            }

            if (count($depPackages) == 0 && !$nameMatchesRequiredPackage) {
                $this->io->writeError('<warning>Package "' . $packageName . '" listed for update is not installed. Ignoring.</warning>');
            }

            foreach ($depPackages as $depPackage) {
                $packageQueue->enqueue($depPackage);
            }

            while (!$packageQueue->isEmpty()) {
                $package = $packageQueue->dequeue();
                if (isset($seen[spl_object_hash($package)])) {
                    continue;
                }

                $seen[spl_object_hash($package)] = true;
                $this->updateWhitelist[$package->getName()] = true;

                if (!$this->whitelistTransitiveDependencies && !$this->whitelistAllDependencies) {
                    continue;
                }

                $requires = $package->getRequires();

                foreach ($requires as $require) {
                    $requirePackages = $repositorySet->findPackages($require->getTarget(), null, false);

                    foreach ($requirePackages as $requirePackage) {
                        if (isset($this->updateWhitelist[$requirePackage->getName()])) {
                            continue;
                        }

                        if (isset($skipPackages[$requirePackage->getName()]) && !preg_match(BasePackage::packageNameToRegexp($packageName), $requirePackage->getName())) {
                            $this->io->writeError('<warning>Dependency "' . $requirePackage->getName() . '" is also a root requirement, but is not explicitly whitelisted. Ignoring.</warning>');
                            continue;
                        }

                        $packageQueue->enqueue($requirePackage);
                    }
                }
            }
        }
    }

    /**
     * Replace local repositories with InstalledArrayRepository instances
     *
     * This is to prevent any accidental modification of the existing repos on disk
     *
     * @param RepositoryManager $rm
     */
    private function mockLocalRepositories(RepositoryManager $rm)
    {
        $packages = array();
        foreach ($rm->getLocalRepository()->getPackages() as $package) {
            $packages[(string) $package] = clone $package;
        }
        foreach ($packages as $key => $package) {
            if ($package instanceof AliasPackage) {
                $alias = (string) $package->getAliasOf();
                $packages[$key] = new AliasPackage($packages[$alias], $package->getVersion(), $package->getPrettyVersion());
            }
        }
        $rm->setLocalRepository(
            new InstalledArrayRepository($packages)
        );
    }

    /**
     * Create Installer
     *
     * @param  IOInterface $io
     * @param  Composer    $composer
     * @return Installer
     */
    public static function create(IOInterface $io, Composer $composer)
    {
        return new static(
            $io,
            $composer->getConfig(),
            $composer->getPackage(),
            $composer->getDownloadManager(),
            $composer->getRepositoryManager(),
            $composer->getLocker(),
            $composer->getInstallationManager(),
            $composer->getEventDispatcher(),
            $composer->getAutoloadGenerator()
        );
    }

    /**
     * @param  RepositoryInterface $additionalFixedRepository
     * @return $this
     */
    public function setAdditionalFixedRepository(RepositoryInterface $additionalFixedRepository)
    {
        $this->additionalFixedRepository = $additionalFixedRepository;

        return $this;
    }

    /**
     * Whether to run in drymode or not
     *
     * @param  bool      $dryRun
     * @return Installer
     */
    public function setDryRun($dryRun = true)
    {
        $this->dryRun = (bool) $dryRun;

        return $this;
    }

    /**
     * Checks, if this is a dry run (simulation mode).
     *
     * @return bool
     */
    public function isDryRun()
    {
        return $this->dryRun;
    }

    /**
     * prefer source installation
     *
     * @param  bool      $preferSource
     * @return Installer
     */
    public function setPreferSource($preferSource = true)
    {
        $this->preferSource = (bool) $preferSource;

        return $this;
    }

    /**
     * prefer dist installation
     *
     * @param  bool      $preferDist
     * @return Installer
     */
    public function setPreferDist($preferDist = true)
    {
        $this->preferDist = (bool) $preferDist;

        return $this;
    }

    /**
     * Whether or not generated autoloader are optimized
     *
     * @param  bool      $optimizeAutoloader
     * @return Installer
     */
    public function setOptimizeAutoloader($optimizeAutoloader = false)
    {
        $this->optimizeAutoloader = (bool) $optimizeAutoloader;
        if (!$this->optimizeAutoloader) {
            // Force classMapAuthoritative off when not optimizing the
            // autoloader
            $this->setClassMapAuthoritative(false);
        }

        return $this;
    }

    /**
     * Whether or not generated autoloader considers the class map
     * authoritative.
     *
     * @param  bool      $classMapAuthoritative
     * @return Installer
     */
    public function setClassMapAuthoritative($classMapAuthoritative = false)
    {
        $this->classMapAuthoritative = (bool) $classMapAuthoritative;
        if ($this->classMapAuthoritative) {
            // Force optimizeAutoloader when classmap is authoritative
            $this->setOptimizeAutoloader(true);
        }

        return $this;
    }

    /**
     * Whether or not generated autoloader considers APCu caching.
     *
     * @param  bool      $apcuAutoloader
     * @return Installer
     */
    public function setApcuAutoloader($apcuAutoloader = false)
    {
        $this->apcuAutoloader = (bool) $apcuAutoloader;

        return $this;
    }

    /**
     * update packages
     *
     * @param  bool      $update
     * @return Installer
     */
    public function setUpdate($update = true)
    {
        $this->update = (bool) $update;

        return $this;
    }

    /**
     * enables dev packages
     *
     * @param  bool      $devMode
     * @return Installer
     */
    public function setDevMode($devMode = true)
    {
        $this->devMode = (bool) $devMode;

        return $this;
    }

    /**
     * set whether to run autoloader or not
     *
     * This is disabled implicitly when enabling dryRun
     *
     * @param  bool      $dumpAutoloader
     * @return Installer
     */
    public function setDumpAutoloader($dumpAutoloader = true)
    {
        $this->dumpAutoloader = (bool) $dumpAutoloader;

        return $this;
    }

    /**
     * set whether to run scripts or not
     *
     * This is disabled implicitly when enabling dryRun
     *
     * @param  bool      $runScripts
     * @return Installer
     */
    public function setRunScripts($runScripts = true)
    {
        $this->runScripts = (bool) $runScripts;

        return $this;
    }

    /**
     * set the config instance
     *
     * @param  Config    $config
     * @return Installer
     */
    public function setConfig(Config $config)
    {
        $this->config = $config;

        return $this;
    }

    /**
     * run in verbose mode
     *
     * @param  bool      $verbose
     * @return Installer
     */
    public function setVerbose($verbose = true)
    {
        $this->verbose = (bool) $verbose;

        return $this;
    }

    /**
     * Checks, if running in verbose mode.
     *
     * @return bool
     */
    public function isVerbose()
    {
        return $this->verbose;
    }

    /**
     * set ignore Platform Package requirements
     *
     * @param  bool      $ignorePlatformReqs
     * @return Installer
     */
    public function setIgnorePlatformRequirements($ignorePlatformReqs = false)
    {
        $this->ignorePlatformReqs = (bool) $ignorePlatformReqs;

        return $this;
    }

    /**
     * Update the lock file to the exact same versions and references but use current remote metadata like URLs and mirror info
     *
     * @param  bool $updateMirrors
     * @return Installer
     */
    public function setUpdateMirrors($updateMirrors)
    {
        $this->updateMirrors = $updateMirrors;

        return $this;
    }

    /**
     * restrict the update operation to a few packages, all other packages
     * that are already installed will be kept at their current version
     *
     * @param  array     $packages
     * @return Installer
     */
    public function setUpdateWhitelist(array $packages)
    {
        $this->updateWhitelist = array_flip(array_map('strtolower', $packages));

        return $this;
    }

    /**
     * Should dependencies of whitelisted packages (but not direct dependencies) be updated?
     *
     * This will NOT whitelist any dependencies that are also directly defined
     * in the root package.
     *
     * @param  bool      $updateTransitiveDependencies
     * @return Installer
     */
    public function setWhitelistTransitiveDependencies($updateTransitiveDependencies = true)
    {
        $this->whitelistTransitiveDependencies = (bool) $updateTransitiveDependencies;

        return $this;
    }

    /**
     * Should all dependencies of whitelisted packages be updated recursively?
     *
     * This will whitelist any dependencies of the whitelisted packages, including
     * those defined in the root package.
     *
     * @param  bool      $updateAllDependencies
     * @return Installer
     */
    public function setWhitelistAllDependencies($updateAllDependencies = true)
    {
        $this->whitelistAllDependencies = (bool) $updateAllDependencies;

        return $this;
    }

    /**
     * Should packages be preferred in a stable version when updating?
     *
     * @param  bool      $preferStable
     * @return Installer
     */
    public function setPreferStable($preferStable = true)
    {
        $this->preferStable = (bool) $preferStable;

        return $this;
    }

    /**
     * Should packages be preferred in a lowest version when updating?
     *
     * @param  bool      $preferLowest
     * @return Installer
     */
    public function setPreferLowest($preferLowest = true)
    {
        $this->preferLowest = (bool) $preferLowest;

        return $this;
    }

    /**
     * Should the lock file be updated when updating?
     *
     * This is disabled implicitly when enabling dryRun
     *
     * @param  bool      $writeLock
     * @return Installer
     */
    public function setWriteLock($writeLock = true)
    {
        $this->writeLock = (bool) $writeLock;

        return $this;
    }

    /**
     * Should the operations (package install, update and removal) be executed on disk?
     *
     * This is disabled implicitly when enabling dryRun
     *
     * @param  bool      $executeOperations
     * @return Installer
     */
    public function setExecuteOperations($executeOperations = true)
    {
        $this->executeOperations = (bool) $executeOperations;

        return $this;
    }

    /**
     * Should suggestions be skipped?
     *
     * @param  bool      $skipSuggest
     * @return Installer
     */
    public function setSkipSuggest($skipSuggest = true)
    {
        $this->skipSuggest = (bool) $skipSuggest;

        return $this;
    }

    /**
     * Disables plugins.
     *
     * Call this if you want to ensure that third-party code never gets
     * executed. The default is to automatically install, and execute
     * custom third-party installers.
     *
     * @return Installer
     */
    public function disablePlugins()
    {
        $this->installationManager->disablePlugins();

        return $this;
    }

    /**
     * @param  SuggestedPackagesReporter $suggestedPackagesReporter
     * @return Installer
     */
    public function setSuggestedPackagesReporter(SuggestedPackagesReporter $suggestedPackagesReporter)
    {
        $this->suggestedPackagesReporter = $suggestedPackagesReporter;

        return $this;
    }
}<|MERGE_RESOLUTION|>--- conflicted
+++ resolved
@@ -402,14 +402,8 @@
             }
         }
 
-<<<<<<< HEAD
         // TODO reenable events
         //$this->eventDispatcher->dispatchInstallerEvent(InstallerEvents::PRE_DEPENDENCIES_SOLVING, $this->devMode, $policy, $repositorySet, $installedRepo, $request);
-=======
-            if (!$this->locker->isFresh()) {
-                $this->io->writeError('<warning>Warning: The lock file is not up to date with the latest changes in composer.json. You may be getting outdated dependencies. It is recommended that you run `composer update` or `composer update <package name>`.</warning>', true, IOInterface::QUIET);
-            }
->>>>>>> 4b6c25d4
 
         $pool = $repositorySet->createPool($request);
 
@@ -592,7 +586,7 @@
             $request = $this->createRequest($this->fixedRootPackage, $platformRepo, $lockedRepository);
 
             if (!$this->locker->isFresh()) {
-                $this->io->writeError('<warning>Warning: The lock file is not up to date with the latest changes in composer.json. You may be getting outdated dependencies. Run update to update them.</warning>', true, IOInterface::QUIET);
+                $this->io->writeError('<warning>Warning: The lock file is not up to date with the latest changes in composer.json. You may be getting outdated dependencies. It is recommended that you run `composer update` or `composer update <package name>`.</warning>', true, IOInterface::QUIET);
             }
 
             foreach ($lockedRepository->getPackages() as $package) {
