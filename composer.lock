--- conflicted
+++ resolved
@@ -4,11 +4,7 @@
         "Read more about it at https://getcomposer.org/doc/01-basic-usage.md#installing-dependencies",
         "This file is @generated automatically"
     ],
-<<<<<<< HEAD
-    "content-hash": "0d1f37a66bf7821e9aa424785ea8ab52",
-=======
-    "content-hash": "9296254a03c57515ec82689fffcd8008",
->>>>>>> 0704cd51
+    "content-hash": "c6378672910186460447c90de26a6c03",
     "packages": [
         {
             "name": "composer/ca-bundle",
