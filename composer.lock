{
    "_readme": [
        "This file locks the dependencies of your project to a known state",
        "Read more about it at https://getcomposer.org/doc/01-basic-usage.md#installing-dependencies",
        "This file is @generated automatically"
    ],
    "content-hash": "7fb7edae7611d2e07d946d75b9cf2c63",
    "packages": [
        {
            "name": "composer/ca-bundle",
            "version": "1.2.6",
            "source": {
                "type": "git",
                "url": "https://github.com/composer/ca-bundle.git",
                "reference": "47fe531de31fca4a1b997f87308e7d7804348f7e"
            },
            "dist": {
                "type": "zip",
                "url": "https://api.github.com/repos/composer/ca-bundle/zipball/47fe531de31fca4a1b997f87308e7d7804348f7e",
                "reference": "47fe531de31fca4a1b997f87308e7d7804348f7e",
                "shasum": ""
            },
            "require": {
                "ext-openssl": "*",
                "ext-pcre": "*",
                "php": "^5.3.2 || ^7.0 || ^8.0"
            },
            "require-dev": {
                "phpunit/phpunit": "^4.8.35 || ^5.7 || 6.5 - 8",
                "psr/log": "^1.0",
                "symfony/process": "^2.5 || ^3.0 || ^4.0 || ^5.0"
            },
            "type": "library",
            "extra": {
                "branch-alias": {
                    "dev-master": "1.x-dev"
                }
            },
            "autoload": {
                "psr-4": {
                    "Composer\\CaBundle\\": "src"
                }
            },
            "notification-url": "https://packagist.org/downloads/",
            "license": [
                "MIT"
            ],
            "description": "Lets you find a path to the system CA bundle, and includes a fallback to the Mozilla CA bundle.",
<<<<<<< HEAD
            "time": "2019-08-30T08:44:50+00:00"
=======
            "keywords": [
                "cabundle",
                "cacert",
                "certificate",
                "ssl",
                "tls"
            ],
            "time": "2020-01-13T10:02:55+00:00"
>>>>>>> 3d72b56e
        },
        {
            "name": "composer/semver",
            "version": "1.5.1",
            "source": {
                "type": "git",
                "url": "https://github.com/composer/semver.git",
                "reference": "c6bea70230ef4dd483e6bbcab6005f682ed3a8de"
            },
            "dist": {
                "type": "zip",
                "url": "https://api.github.com/repos/composer/semver/zipball/c6bea70230ef4dd483e6bbcab6005f682ed3a8de",
                "reference": "c6bea70230ef4dd483e6bbcab6005f682ed3a8de",
                "shasum": ""
            },
            "require": {
                "php": "^5.3.2 || ^7.0"
            },
            "require-dev": {
                "phpunit/phpunit": "^4.5 || ^5.0.5"
            },
            "type": "library",
            "extra": {
                "branch-alias": {
                    "dev-master": "1.x-dev"
                }
            },
            "autoload": {
                "psr-4": {
                    "Composer\\Semver\\": "src"
                }
            },
            "notification-url": "https://packagist.org/downloads/",
            "license": [
                "MIT"
            ],
            "description": "Semver library that offers utilities, version constraint parsing and validation.",
<<<<<<< HEAD
            "time": "2019-03-19T17:25:45+00:00"
=======
            "keywords": [
                "semantic",
                "semver",
                "validation",
                "versioning"
            ],
            "time": "2020-01-13T12:06:48+00:00"
>>>>>>> 3d72b56e
        },
        {
            "name": "composer/spdx-licenses",
            "version": "1.5.2",
            "source": {
                "type": "git",
                "url": "https://github.com/composer/spdx-licenses.git",
                "reference": "7ac1e6aec371357df067f8a688c3d6974df68fa5"
            },
            "dist": {
                "type": "zip",
                "url": "https://api.github.com/repos/composer/spdx-licenses/zipball/7ac1e6aec371357df067f8a688c3d6974df68fa5",
                "reference": "7ac1e6aec371357df067f8a688c3d6974df68fa5",
                "shasum": ""
            },
            "require": {
                "php": "^5.3.2 || ^7.0 || ^8.0"
            },
            "require-dev": {
                "phpunit/phpunit": "^4.8.35 || ^5.7 || 6.5 - 7"
            },
            "type": "library",
            "extra": {
                "branch-alias": {
                    "dev-master": "1.x-dev"
                }
            },
            "autoload": {
                "psr-4": {
                    "Composer\\Spdx\\": "src"
                }
            },
            "notification-url": "https://packagist.org/downloads/",
            "license": [
                "MIT"
            ],
            "description": "SPDX licenses list and validation library.",
            "time": "2019-07-29T10:31:59+00:00"
        },
        {
            "name": "composer/xdebug-handler",
            "version": "1.4.0",
            "source": {
                "type": "git",
                "url": "https://github.com/composer/xdebug-handler.git",
                "reference": "cbe23383749496fe0f373345208b79568e4bc248"
            },
            "dist": {
                "type": "zip",
                "url": "https://api.github.com/repos/composer/xdebug-handler/zipball/cbe23383749496fe0f373345208b79568e4bc248",
                "reference": "cbe23383749496fe0f373345208b79568e4bc248",
                "shasum": ""
            },
            "require": {
                "php": "^5.3.2 || ^7.0 || ^8.0",
                "psr/log": "^1.0"
            },
            "require-dev": {
                "phpunit/phpunit": "^4.8.35 || ^5.7 || 6.5 - 8"
            },
            "type": "library",
            "autoload": {
                "psr-4": {
                    "Composer\\XdebugHandler\\": "src"
                }
            },
            "notification-url": "https://packagist.org/downloads/",
            "license": [
                "MIT"
            ],
            "authors": [
                {
                    "name": "John Stevenson",
                    "email": "john-stevenson@blueyonder.co.uk"
                }
            ],
            "description": "Restarts a process without Xdebug.",
            "keywords": [
                "Xdebug",
                "performance"
            ],
            "support": {
                "irc": "irc://irc.freenode.org/composer",
                "issues": "https://github.com/composer/xdebug-handler/issues",
                "source": "https://github.com/composer/xdebug-handler/tree/1.4.0"
            },
            "time": "2019-11-06T16:40:04+00:00"
        },
        {
            "name": "justinrainbow/json-schema",
            "version": "5.2.9",
            "source": {
                "type": "git",
                "url": "https://github.com/justinrainbow/json-schema.git",
                "reference": "44c6787311242a979fa15c704327c20e7221a0e4"
            },
            "dist": {
                "type": "zip",
                "url": "https://api.github.com/repos/justinrainbow/json-schema/zipball/44c6787311242a979fa15c704327c20e7221a0e4",
                "reference": "44c6787311242a979fa15c704327c20e7221a0e4",
                "shasum": ""
            },
            "require": {
                "php": ">=5.3.3"
            },
            "require-dev": {
                "friendsofphp/php-cs-fixer": "~2.2.20||~2.15.1",
                "json-schema/json-schema-test-suite": "1.2.0",
                "phpunit/phpunit": "^4.8.35"
            },
            "bin": [
                "bin/validate-json"
            ],
            "type": "library",
            "extra": {
                "branch-alias": {
                    "dev-master": "5.0.x-dev"
                }
            },
            "autoload": {
                "psr-4": {
                    "JsonSchema\\": "src/JsonSchema/"
                }
            },
            "notification-url": "https://packagist.org/downloads/",
            "license": [
                "MIT"
            ],
            "authors": [
                {
                    "name": "Bruno Prieto Reis",
                    "email": "bruno.p.reis@gmail.com"
                },
                {
                    "name": "Justin Rainbow",
                    "email": "justin.rainbow@gmail.com"
                },
                {
                    "name": "Igor Wiedler",
                    "email": "igor@wiedler.ch"
                },
                {
                    "name": "Robert Schönthal",
                    "email": "seroscho@googlemail.com"
                }
            ],
            "description": "A library to validate a json schema.",
            "homepage": "https://github.com/justinrainbow/json-schema",
            "keywords": [
                "json",
                "schema"
            ],
            "support": {
                "issues": "https://github.com/justinrainbow/json-schema/issues",
                "source": "https://github.com/justinrainbow/json-schema/tree/5.2.9"
            },
            "time": "2019-09-25T14:49:45+00:00"
        },
        {
            "name": "psr/log",
            "version": "1.1.2",
            "source": {
                "type": "git",
                "url": "https://github.com/php-fig/log.git",
                "reference": "446d54b4cb6bf489fc9d75f55843658e6f25d801"
            },
            "dist": {
                "type": "zip",
                "url": "https://api.github.com/repos/php-fig/log/zipball/446d54b4cb6bf489fc9d75f55843658e6f25d801",
                "reference": "446d54b4cb6bf489fc9d75f55843658e6f25d801",
                "shasum": ""
            },
            "require": {
                "php": ">=5.3.0"
            },
            "type": "library",
            "extra": {
                "branch-alias": {
                    "dev-master": "1.1.x-dev"
                }
            },
            "autoload": {
                "psr-4": {
                    "Psr\\Log\\": "Psr/Log/"
                }
            },
            "notification-url": "https://packagist.org/downloads/",
            "license": [
                "MIT"
            ],
            "authors": [
                {
                    "name": "PHP-FIG",
                    "homepage": "http://www.php-fig.org/"
                }
            ],
            "description": "Common interface for logging libraries",
            "homepage": "https://github.com/php-fig/log",
            "keywords": [
                "log",
                "psr",
                "psr-3"
            ],
            "support": {
                "source": "https://github.com/php-fig/log/tree/1.1.2"
            },
            "time": "2019-11-01T11:05:21+00:00"
        },
        {
            "name": "react/promise",
            "version": "v1.2.1",
            "source": {
                "type": "git",
                "url": "https://github.com/reactphp/promise.git",
                "reference": "eefff597e67ff66b719f8171480add3c91474a1e"
            },
            "dist": {
                "type": "zip",
                "url": "https://api.github.com/repos/reactphp/promise/zipball/eefff597e67ff66b719f8171480add3c91474a1e",
                "reference": "eefff597e67ff66b719f8171480add3c91474a1e",
                "shasum": ""
            },
            "require": {
                "php": ">=5.3.3"
            },
            "type": "library",
            "extra": {
                "branch-alias": {
                    "dev-master": "1.1-dev"
                }
            },
            "autoload": {
                "psr-0": {
                    "React\\Promise": "src/"
                },
                "files": [
                    "src/React/Promise/functions_include.php"
                ]
            },
            "notification-url": "https://packagist.org/downloads/",
            "license": [
                "MIT"
            ],
            "description": "A lightweight implementation of CommonJS Promises/A for PHP",
            "time": "2016-03-07T13:46:50+00:00"
        },
        {
            "name": "seld/jsonlint",
            "version": "1.7.2",
            "source": {
                "type": "git",
                "url": "https://github.com/Seldaek/jsonlint.git",
                "reference": "e2e5d290e4d2a4f0eb449f510071392e00e10d19"
            },
            "dist": {
                "type": "zip",
                "url": "https://api.github.com/repos/Seldaek/jsonlint/zipball/e2e5d290e4d2a4f0eb449f510071392e00e10d19",
                "reference": "e2e5d290e4d2a4f0eb449f510071392e00e10d19",
                "shasum": ""
            },
            "require": {
                "php": "^5.3 || ^7.0"
            },
            "require-dev": {
                "phpunit/phpunit": "^4.8.35 || ^5.7 || ^6.0"
            },
            "bin": [
                "bin/jsonlint"
            ],
            "type": "library",
            "autoload": {
                "psr-4": {
                    "Seld\\JsonLint\\": "src/Seld/JsonLint/"
                }
            },
            "notification-url": "https://packagist.org/downloads/",
            "license": [
                "MIT"
            ],
            "authors": [
                {
                    "name": "Jordi Boggiano",
                    "email": "j.boggiano@seld.be",
                    "homepage": "http://seld.be"
                }
            ],
            "description": "JSON Linter",
            "keywords": [
                "json",
                "linter",
                "parser",
                "validator"
            ],
            "support": {
                "issues": "https://github.com/Seldaek/jsonlint/issues",
                "source": "https://github.com/Seldaek/jsonlint/tree/1.7.2"
            },
            "time": "2019-10-24T14:27:39+00:00"
        },
        {
            "name": "seld/phar-utils",
            "version": "1.0.2",
            "source": {
                "type": "git",
                "url": "https://github.com/Seldaek/phar-utils.git",
                "reference": "84715761c35808076b00908a20317a3a8a67d17e"
            },
            "dist": {
                "type": "zip",
                "url": "https://api.github.com/repos/Seldaek/phar-utils/zipball/84715761c35808076b00908a20317a3a8a67d17e",
                "reference": "84715761c35808076b00908a20317a3a8a67d17e",
                "shasum": ""
            },
            "require": {
                "php": ">=5.3"
            },
            "type": "library",
            "extra": {
                "branch-alias": {
                    "dev-master": "1.x-dev"
                }
            },
            "autoload": {
                "psr-4": {
                    "Seld\\PharUtils\\": "src/"
                }
            },
            "notification-url": "https://packagist.org/downloads/",
            "license": [
                "MIT"
            ],
            "description": "PHAR file format utilities, for when PHP phars you up",
<<<<<<< HEAD
            "time": "2015-10-13T18:44:15+00:00"
=======
            "keywords": [
                "phra"
            ],
            "time": "2020-01-13T10:41:09+00:00"
>>>>>>> 3d72b56e
        },
        {
            "name": "symfony/console",
            "version": "v2.8.52",
            "source": {
                "type": "git",
                "url": "https://github.com/symfony/console.git",
                "reference": "cbcf4b5e233af15cd2bbd50dee1ccc9b7927dc12"
            },
            "dist": {
                "type": "zip",
                "url": "https://api.github.com/repos/symfony/console/zipball/cbcf4b5e233af15cd2bbd50dee1ccc9b7927dc12",
                "reference": "cbcf4b5e233af15cd2bbd50dee1ccc9b7927dc12",
                "shasum": ""
            },
            "require": {
                "php": ">=5.3.9",
                "symfony/debug": "^2.7.2|~3.0.0",
                "symfony/polyfill-mbstring": "~1.0"
            },
            "require-dev": {
                "psr/log": "~1.0",
                "symfony/event-dispatcher": "~2.1|~3.0.0",
                "symfony/process": "~2.1|~3.0.0"
            },
            "suggest": {
                "psr/log-implementation": "For using the console logger",
                "symfony/event-dispatcher": "",
                "symfony/process": ""
            },
            "type": "library",
            "extra": {
                "branch-alias": {
                    "dev-master": "2.8-dev"
                }
            },
            "autoload": {
                "psr-4": {
                    "Symfony\\Component\\Console\\": ""
                },
                "exclude-from-classmap": [
                    "/Tests/"
                ]
            },
            "notification-url": "https://packagist.org/downloads/",
            "license": [
                "MIT"
            ],
            "authors": [
                {
                    "name": "Fabien Potencier",
                    "email": "fabien@symfony.com"
                },
                {
                    "name": "Symfony Community",
                    "homepage": "https://symfony.com/contributors"
                }
            ],
            "description": "Symfony Console Component",
            "homepage": "https://symfony.com",
            "support": {
                "source": "https://github.com/symfony/console/tree/v2.8.52"
            },
            "time": "2018-11-20T15:55:20+00:00"
        },
        {
            "name": "symfony/debug",
            "version": "v2.8.52",
            "source": {
                "type": "git",
                "url": "https://github.com/symfony/debug.git",
                "reference": "74251c8d50dd3be7c4ce0c7b862497cdc641a5d0"
            },
            "dist": {
                "type": "zip",
                "url": "https://api.github.com/repos/symfony/debug/zipball/74251c8d50dd3be7c4ce0c7b862497cdc641a5d0",
                "reference": "74251c8d50dd3be7c4ce0c7b862497cdc641a5d0",
                "shasum": ""
            },
            "require": {
                "php": ">=5.3.9",
                "psr/log": "~1.0"
            },
            "conflict": {
                "symfony/http-kernel": ">=2.3,<2.3.24|~2.4.0|>=2.5,<2.5.9|>=2.6,<2.6.2"
            },
            "require-dev": {
                "symfony/class-loader": "~2.2|~3.0.0",
                "symfony/http-kernel": "~2.3.24|~2.5.9|^2.6.2|~3.0.0"
            },
            "type": "library",
            "extra": {
                "branch-alias": {
                    "dev-master": "2.8-dev"
                }
            },
            "autoload": {
                "psr-4": {
                    "Symfony\\Component\\Debug\\": ""
                },
                "exclude-from-classmap": [
                    "/Tests/"
                ]
            },
            "notification-url": "https://packagist.org/downloads/",
            "license": [
                "MIT"
            ],
            "authors": [
                {
                    "name": "Fabien Potencier",
                    "email": "fabien@symfony.com"
                },
                {
                    "name": "Symfony Community",
                    "homepage": "https://symfony.com/contributors"
                }
            ],
            "description": "Symfony Debug Component",
            "homepage": "https://symfony.com",
            "support": {
                "source": "https://github.com/symfony/debug/tree/v2.8.50"
            },
            "time": "2018-11-11T11:18:13+00:00"
        },
        {
            "name": "symfony/filesystem",
            "version": "v2.8.52",
            "source": {
                "type": "git",
                "url": "https://github.com/symfony/filesystem.git",
                "reference": "7ae46872dad09dffb7fe1e93a0937097339d0080"
            },
            "dist": {
                "type": "zip",
                "url": "https://api.github.com/repos/symfony/filesystem/zipball/7ae46872dad09dffb7fe1e93a0937097339d0080",
                "reference": "7ae46872dad09dffb7fe1e93a0937097339d0080",
                "shasum": ""
            },
            "require": {
                "php": ">=5.3.9",
                "symfony/polyfill-ctype": "~1.8"
            },
            "type": "library",
            "extra": {
                "branch-alias": {
                    "dev-master": "2.8-dev"
                }
            },
            "autoload": {
                "psr-4": {
                    "Symfony\\Component\\Filesystem\\": ""
                },
                "exclude-from-classmap": [
                    "/Tests/"
                ]
            },
            "notification-url": "https://packagist.org/downloads/",
            "license": [
                "MIT"
            ],
            "authors": [
                {
                    "name": "Fabien Potencier",
                    "email": "fabien@symfony.com"
                },
                {
                    "name": "Symfony Community",
                    "homepage": "https://symfony.com/contributors"
                }
            ],
            "description": "Symfony Filesystem Component",
            "homepage": "https://symfony.com",
            "support": {
                "source": "https://github.com/symfony/filesystem/tree/v2.8.52"
            },
            "time": "2018-11-11T11:18:13+00:00"
        },
        {
            "name": "symfony/finder",
            "version": "v2.8.52",
            "source": {
                "type": "git",
                "url": "https://github.com/symfony/finder.git",
                "reference": "1444eac52273e345d9b95129bf914639305a9ba4"
            },
            "dist": {
                "type": "zip",
                "url": "https://api.github.com/repos/symfony/finder/zipball/1444eac52273e345d9b95129bf914639305a9ba4",
                "reference": "1444eac52273e345d9b95129bf914639305a9ba4",
                "shasum": ""
            },
            "require": {
                "php": ">=5.3.9"
            },
            "type": "library",
            "extra": {
                "branch-alias": {
                    "dev-master": "2.8-dev"
                }
            },
            "autoload": {
                "psr-4": {
                    "Symfony\\Component\\Finder\\": ""
                },
                "exclude-from-classmap": [
                    "/Tests/"
                ]
            },
            "notification-url": "https://packagist.org/downloads/",
            "license": [
                "MIT"
            ],
            "authors": [
                {
                    "name": "Fabien Potencier",
                    "email": "fabien@symfony.com"
                },
                {
                    "name": "Symfony Community",
                    "homepage": "https://symfony.com/contributors"
                }
            ],
            "description": "Symfony Finder Component",
            "homepage": "https://symfony.com",
            "support": {
                "source": "https://github.com/symfony/finder/tree/v2.8.50"
            },
            "time": "2018-11-11T11:18:13+00:00"
        },
        {
            "name": "symfony/polyfill-ctype",
            "version": "v1.13.1",
            "source": {
                "type": "git",
                "url": "https://github.com/symfony/polyfill-ctype.git",
                "reference": "f8f0b461be3385e56d6de3dbb5a0df24c0c275e3"
            },
            "dist": {
                "type": "zip",
                "url": "https://api.github.com/repos/symfony/polyfill-ctype/zipball/f8f0b461be3385e56d6de3dbb5a0df24c0c275e3",
                "reference": "f8f0b461be3385e56d6de3dbb5a0df24c0c275e3",
                "shasum": ""
            },
            "require": {
                "php": ">=5.3.3"
            },
            "suggest": {
                "ext-ctype": "For best performance"
            },
            "type": "library",
            "extra": {
                "branch-alias": {
                    "dev-master": "1.13-dev"
                }
            },
            "autoload": {
                "psr-4": {
                    "Symfony\\Polyfill\\Ctype\\": ""
                },
                "files": [
                    "bootstrap.php"
                ]
            },
            "notification-url": "https://packagist.org/downloads/",
            "license": [
                "MIT"
            ],
            "description": "Symfony polyfill for ctype functions",
            "homepage": "https://symfony.com",
<<<<<<< HEAD
            "time": "2019-08-06T08:03:45+00:00"
=======
            "keywords": [
                "compatibility",
                "ctype",
                "polyfill",
                "portable"
            ],
            "time": "2019-11-27T13:56:44+00:00"
>>>>>>> 3d72b56e
        },
        {
            "name": "symfony/polyfill-mbstring",
            "version": "v1.13.1",
            "source": {
                "type": "git",
                "url": "https://github.com/symfony/polyfill-mbstring.git",
                "reference": "7b4aab9743c30be783b73de055d24a39cf4b954f"
            },
            "dist": {
                "type": "zip",
                "url": "https://api.github.com/repos/symfony/polyfill-mbstring/zipball/7b4aab9743c30be783b73de055d24a39cf4b954f",
                "reference": "7b4aab9743c30be783b73de055d24a39cf4b954f",
                "shasum": ""
            },
            "require": {
                "php": ">=5.3.3"
            },
            "suggest": {
                "ext-mbstring": "For best performance"
            },
            "type": "library",
            "extra": {
                "branch-alias": {
                    "dev-master": "1.13-dev"
                }
            },
            "autoload": {
                "psr-4": {
                    "Symfony\\Polyfill\\Mbstring\\": ""
                },
                "files": [
                    "bootstrap.php"
                ]
            },
            "notification-url": "https://packagist.org/downloads/",
            "license": [
                "MIT"
            ],
            "description": "Symfony polyfill for the Mbstring extension",
            "homepage": "https://symfony.com",
<<<<<<< HEAD
            "time": "2019-08-06T08:03:45+00:00"
=======
            "keywords": [
                "compatibility",
                "mbstring",
                "polyfill",
                "portable",
                "shim"
            ],
            "time": "2019-11-27T14:18:11+00:00"
>>>>>>> 3d72b56e
        },
        {
            "name": "symfony/process",
            "version": "v2.8.52",
            "source": {
                "type": "git",
                "url": "https://github.com/symfony/process.git",
                "reference": "c3591a09c78639822b0b290d44edb69bf9f05dc8"
            },
            "dist": {
                "type": "zip",
                "url": "https://api.github.com/repos/symfony/process/zipball/c3591a09c78639822b0b290d44edb69bf9f05dc8",
                "reference": "c3591a09c78639822b0b290d44edb69bf9f05dc8",
                "shasum": ""
            },
            "require": {
                "php": ">=5.3.9"
            },
            "type": "library",
            "extra": {
                "branch-alias": {
                    "dev-master": "2.8-dev"
                }
            },
            "autoload": {
                "psr-4": {
                    "Symfony\\Component\\Process\\": ""
                },
                "exclude-from-classmap": [
                    "/Tests/"
                ]
            },
            "notification-url": "https://packagist.org/downloads/",
            "license": [
                "MIT"
            ],
            "authors": [
                {
                    "name": "Fabien Potencier",
                    "email": "fabien@symfony.com"
                },
                {
                    "name": "Symfony Community",
                    "homepage": "https://symfony.com/contributors"
                }
            ],
            "description": "Symfony Process Component",
            "homepage": "https://symfony.com",
            "support": {
                "source": "https://github.com/symfony/process/tree/v2.8.50"
            },
            "time": "2018-11-11T11:18:13+00:00"
        }
    ],
    "packages-dev": [
        {
            "name": "doctrine/instantiator",
            "version": "1.0.5",
            "source": {
                "type": "git",
                "url": "https://github.com/doctrine/instantiator.git",
                "reference": "8e884e78f9f0eb1329e445619e04456e64d8051d"
            },
            "dist": {
                "type": "zip",
                "url": "https://api.github.com/repos/doctrine/instantiator/zipball/8e884e78f9f0eb1329e445619e04456e64d8051d",
                "reference": "8e884e78f9f0eb1329e445619e04456e64d8051d",
                "shasum": ""
            },
            "require": {
                "php": ">=5.3,<8.0-DEV"
            },
            "require-dev": {
                "athletic/athletic": "~0.1.8",
                "ext-pdo": "*",
                "ext-phar": "*",
                "phpunit/phpunit": "~4.0",
                "squizlabs/php_codesniffer": "~2.0"
            },
            "type": "library",
            "extra": {
                "branch-alias": {
                    "dev-master": "1.0.x-dev"
                }
            },
            "autoload": {
                "psr-4": {
                    "Doctrine\\Instantiator\\": "src/Doctrine/Instantiator/"
                }
            },
            "notification-url": "https://packagist.org/downloads/",
            "license": [
                "MIT"
            ],
            "authors": [
                {
                    "name": "Marco Pivetta",
                    "email": "ocramius@gmail.com",
                    "homepage": "http://ocramius.github.com/"
                }
            ],
            "description": "A small, lightweight utility to instantiate objects in PHP without invoking their constructors",
            "homepage": "https://github.com/doctrine/instantiator",
            "keywords": [
                "constructor",
                "instantiate"
            ],
            "support": {
                "issues": "https://github.com/doctrine/instantiator/issues",
                "source": "https://github.com/doctrine/instantiator/tree/master"
            },
            "time": "2015-06-14T21:17:01+00:00"
        },
        {
            "name": "phpdocumentor/reflection-docblock",
            "version": "2.0.5",
            "source": {
                "type": "git",
                "url": "https://github.com/phpDocumentor/ReflectionDocBlock.git",
                "reference": "e6a969a640b00d8daa3c66518b0405fb41ae0c4b"
            },
            "dist": {
                "type": "zip",
                "url": "https://api.github.com/repos/phpDocumentor/ReflectionDocBlock/zipball/e6a969a640b00d8daa3c66518b0405fb41ae0c4b",
                "reference": "e6a969a640b00d8daa3c66518b0405fb41ae0c4b",
                "shasum": ""
            },
            "require": {
                "php": ">=5.3.3"
            },
            "require-dev": {
                "phpunit/phpunit": "~4.0"
            },
            "suggest": {
                "dflydev/markdown": "~1.0",
                "erusev/parsedown": "~1.0"
            },
            "type": "library",
            "extra": {
                "branch-alias": {
                    "dev-master": "2.0.x-dev"
                }
            },
            "autoload": {
                "psr-0": {
                    "phpDocumentor": [
                        "src/"
                    ]
                }
            },
            "notification-url": "https://packagist.org/downloads/",
            "license": [
                "MIT"
            ],
            "time": "2016-01-25T08:17:30+00:00"
        },
        {
            "name": "phpspec/prophecy",
            "version": "1.9.0",
            "source": {
                "type": "git",
                "url": "https://github.com/phpspec/prophecy.git",
                "reference": "f6811d96d97bdf400077a0cc100ae56aa32b9203"
            },
            "dist": {
                "type": "zip",
                "url": "https://api.github.com/repos/phpspec/prophecy/zipball/f6811d96d97bdf400077a0cc100ae56aa32b9203",
                "reference": "f6811d96d97bdf400077a0cc100ae56aa32b9203",
                "shasum": ""
            },
            "require": {
                "doctrine/instantiator": "^1.0.2",
                "php": "^5.3|^7.0",
                "phpdocumentor/reflection-docblock": "^2.0|^3.0.2|^4.0|^5.0",
                "sebastian/comparator": "^1.1|^2.0|^3.0",
                "sebastian/recursion-context": "^1.0|^2.0|^3.0"
            },
            "require-dev": {
                "phpspec/phpspec": "^2.5|^3.2",
                "phpunit/phpunit": "^4.8.35 || ^5.7 || ^6.5 || ^7.1"
            },
            "type": "library",
            "extra": {
                "branch-alias": {
                    "dev-master": "1.8.x-dev"
                }
            },
            "autoload": {
                "psr-4": {
                    "Prophecy\\": "src/Prophecy"
                }
            },
            "notification-url": "https://packagist.org/downloads/",
            "license": [
                "MIT"
            ],
            "description": "Highly opinionated mocking framework for PHP 5.3+",
            "homepage": "https://github.com/phpspec/prophecy",
            "time": "2019-10-03T11:07:50+00:00"
        },
        {
            "name": "phpunit/php-code-coverage",
            "version": "2.2.4",
            "source": {
                "type": "git",
                "url": "https://github.com/sebastianbergmann/php-code-coverage.git",
                "reference": "eabf68b476ac7d0f73793aada060f1c1a9bf8979"
            },
            "dist": {
                "type": "zip",
                "url": "https://api.github.com/repos/sebastianbergmann/php-code-coverage/zipball/eabf68b476ac7d0f73793aada060f1c1a9bf8979",
                "reference": "eabf68b476ac7d0f73793aada060f1c1a9bf8979",
                "shasum": ""
            },
            "require": {
                "php": ">=5.3.3",
                "phpunit/php-file-iterator": "~1.3",
                "phpunit/php-text-template": "~1.2",
                "phpunit/php-token-stream": "~1.3",
                "sebastian/environment": "^1.3.2",
                "sebastian/version": "~1.0"
            },
            "require-dev": {
                "ext-xdebug": ">=2.1.4",
                "phpunit/phpunit": "~4"
            },
            "suggest": {
                "ext-dom": "*",
                "ext-xdebug": ">=2.2.1",
                "ext-xmlwriter": "*"
            },
            "type": "library",
            "extra": {
                "branch-alias": {
                    "dev-master": "2.2.x-dev"
                }
            },
            "autoload": {
                "classmap": [
                    "src/"
                ]
            },
            "notification-url": "https://packagist.org/downloads/",
            "license": [
                "BSD-3-Clause"
            ],
            "authors": [
                {
                    "name": "Sebastian Bergmann",
                    "email": "sb@sebastian-bergmann.de",
                    "role": "lead"
                }
            ],
            "description": "Library that provides collection, processing, and rendering functionality for PHP code coverage information.",
            "homepage": "https://github.com/sebastianbergmann/php-code-coverage",
            "keywords": [
                "coverage",
                "testing",
                "xunit"
            ],
            "support": {
                "irc": "irc://irc.freenode.net/phpunit",
                "issues": "https://github.com/sebastianbergmann/php-code-coverage/issues",
                "source": "https://github.com/sebastianbergmann/php-code-coverage/tree/2.2"
            },
            "time": "2015-10-06T15:47:00+00:00"
        },
        {
            "name": "phpunit/php-file-iterator",
            "version": "1.4.5",
            "source": {
                "type": "git",
                "url": "https://github.com/sebastianbergmann/php-file-iterator.git",
                "reference": "730b01bc3e867237eaac355e06a36b85dd93a8b4"
            },
            "dist": {
                "type": "zip",
                "url": "https://api.github.com/repos/sebastianbergmann/php-file-iterator/zipball/730b01bc3e867237eaac355e06a36b85dd93a8b4",
                "reference": "730b01bc3e867237eaac355e06a36b85dd93a8b4",
                "shasum": ""
            },
            "require": {
                "php": ">=5.3.3"
            },
            "type": "library",
            "extra": {
                "branch-alias": {
                    "dev-master": "1.4.x-dev"
                }
            },
            "autoload": {
                "classmap": [
                    "src/"
                ]
            },
            "notification-url": "https://packagist.org/downloads/",
            "license": [
                "BSD-3-Clause"
            ],
            "description": "FilterIterator implementation that filters files based on a list of suffixes.",
            "homepage": "https://github.com/sebastianbergmann/php-file-iterator/",
            "time": "2017-11-27T13:52:08+00:00"
        },
        {
            "name": "phpunit/php-text-template",
            "version": "1.2.1",
            "source": {
                "type": "git",
                "url": "https://github.com/sebastianbergmann/php-text-template.git",
                "reference": "31f8b717e51d9a2afca6c9f046f5d69fc27c8686"
            },
            "dist": {
                "type": "zip",
                "url": "https://api.github.com/repos/sebastianbergmann/php-text-template/zipball/31f8b717e51d9a2afca6c9f046f5d69fc27c8686",
                "reference": "31f8b717e51d9a2afca6c9f046f5d69fc27c8686",
                "shasum": ""
            },
            "require": {
                "php": ">=5.3.3"
            },
            "type": "library",
            "autoload": {
                "classmap": [
                    "src/"
                ]
            },
            "notification-url": "https://packagist.org/downloads/",
            "license": [
                "BSD-3-Clause"
            ],
            "description": "Simple template engine.",
            "homepage": "https://github.com/sebastianbergmann/php-text-template/",
            "time": "2015-06-21T13:50:34+00:00"
        },
        {
            "name": "phpunit/php-timer",
            "version": "1.0.9",
            "source": {
                "type": "git",
                "url": "https://github.com/sebastianbergmann/php-timer.git",
                "reference": "3dcf38ca72b158baf0bc245e9184d3fdffa9c46f"
            },
            "dist": {
                "type": "zip",
                "url": "https://api.github.com/repos/sebastianbergmann/php-timer/zipball/3dcf38ca72b158baf0bc245e9184d3fdffa9c46f",
                "reference": "3dcf38ca72b158baf0bc245e9184d3fdffa9c46f",
                "shasum": ""
            },
            "require": {
                "php": "^5.3.3 || ^7.0"
            },
            "require-dev": {
                "phpunit/phpunit": "^4.8.35 || ^5.7 || ^6.0"
            },
            "type": "library",
            "extra": {
                "branch-alias": {
                    "dev-master": "1.0-dev"
                }
            },
            "autoload": {
                "classmap": [
                    "src/"
                ]
            },
            "notification-url": "https://packagist.org/downloads/",
            "license": [
                "BSD-3-Clause"
            ],
            "description": "Utility class for timing",
            "homepage": "https://github.com/sebastianbergmann/php-timer/",
            "time": "2017-02-26T11:10:40+00:00"
        },
        {
            "name": "phpunit/php-token-stream",
            "version": "1.4.12",
            "source": {
                "type": "git",
                "url": "https://github.com/sebastianbergmann/php-token-stream.git",
                "reference": "1ce90ba27c42e4e44e6d8458241466380b51fa16"
            },
            "dist": {
                "type": "zip",
                "url": "https://api.github.com/repos/sebastianbergmann/php-token-stream/zipball/1ce90ba27c42e4e44e6d8458241466380b51fa16",
                "reference": "1ce90ba27c42e4e44e6d8458241466380b51fa16",
                "shasum": ""
            },
            "require": {
                "ext-tokenizer": "*",
                "php": ">=5.3.3"
            },
            "require-dev": {
                "phpunit/phpunit": "~4.2"
            },
            "type": "library",
            "extra": {
                "branch-alias": {
                    "dev-master": "1.4-dev"
                }
            },
            "autoload": {
                "classmap": [
                    "src/"
                ]
            },
            "notification-url": "https://packagist.org/downloads/",
            "license": [
                "BSD-3-Clause"
            ],
            "description": "Wrapper around PHP's tokenizer extension.",
            "homepage": "https://github.com/sebastianbergmann/php-token-stream/",
            "time": "2017-12-04T08:55:13+00:00"
        },
        {
            "name": "phpunit/phpunit",
            "version": "4.8.36",
            "source": {
                "type": "git",
                "url": "https://github.com/sebastianbergmann/phpunit.git",
                "reference": "46023de9a91eec7dfb06cc56cb4e260017298517"
            },
            "dist": {
                "type": "zip",
                "url": "https://api.github.com/repos/sebastianbergmann/phpunit/zipball/46023de9a91eec7dfb06cc56cb4e260017298517",
                "reference": "46023de9a91eec7dfb06cc56cb4e260017298517",
                "shasum": ""
            },
            "require": {
                "ext-dom": "*",
                "ext-json": "*",
                "ext-pcre": "*",
                "ext-reflection": "*",
                "ext-spl": "*",
                "php": ">=5.3.3",
                "phpspec/prophecy": "^1.3.1",
                "phpunit/php-code-coverage": "~2.1",
                "phpunit/php-file-iterator": "~1.4",
                "phpunit/php-text-template": "~1.2",
                "phpunit/php-timer": "^1.0.6",
                "phpunit/phpunit-mock-objects": "~2.3",
                "sebastian/comparator": "~1.2.2",
                "sebastian/diff": "~1.2",
                "sebastian/environment": "~1.3",
                "sebastian/exporter": "~1.2",
                "sebastian/global-state": "~1.0",
                "sebastian/version": "~1.0",
                "symfony/yaml": "~2.1|~3.0"
            },
            "suggest": {
                "phpunit/php-invoker": "~1.1"
            },
            "bin": [
                "phpunit"
            ],
            "type": "library",
            "extra": {
                "branch-alias": {
                    "dev-master": "4.8.x-dev"
                }
            },
            "autoload": {
                "classmap": [
                    "src/"
                ]
            },
            "notification-url": "https://packagist.org/downloads/",
            "license": [
                "BSD-3-Clause"
            ],
            "authors": [
                {
                    "name": "Sebastian Bergmann",
                    "email": "sebastian@phpunit.de",
                    "role": "lead"
                }
            ],
            "description": "The PHP Unit Testing framework.",
            "homepage": "https://phpunit.de/",
            "keywords": [
                "phpunit",
                "testing",
                "xunit"
            ],
            "support": {
                "issues": "https://github.com/sebastianbergmann/phpunit/issues",
                "source": "https://github.com/sebastianbergmann/phpunit/tree/4.8.36"
            },
            "time": "2017-06-21T08:07:12+00:00"
        },
        {
            "name": "phpunit/phpunit-mock-objects",
            "version": "2.3.8",
            "source": {
                "type": "git",
                "url": "https://github.com/sebastianbergmann/phpunit-mock-objects.git",
                "reference": "ac8e7a3db35738d56ee9a76e78a4e03d97628983"
            },
            "dist": {
                "type": "zip",
                "url": "https://api.github.com/repos/sebastianbergmann/phpunit-mock-objects/zipball/ac8e7a3db35738d56ee9a76e78a4e03d97628983",
                "reference": "ac8e7a3db35738d56ee9a76e78a4e03d97628983",
                "shasum": ""
            },
            "require": {
                "doctrine/instantiator": "^1.0.2",
                "php": ">=5.3.3",
                "phpunit/php-text-template": "~1.2",
                "sebastian/exporter": "~1.2"
            },
            "require-dev": {
                "phpunit/phpunit": "~4.4"
            },
            "suggest": {
                "ext-soap": "*"
            },
            "type": "library",
            "extra": {
                "branch-alias": {
                    "dev-master": "2.3.x-dev"
                }
            },
            "autoload": {
                "classmap": [
                    "src/"
                ]
            },
            "notification-url": "https://packagist.org/downloads/",
            "license": [
                "BSD-3-Clause"
            ],
            "description": "Mock Object library for PHPUnit",
            "homepage": "https://github.com/sebastianbergmann/phpunit-mock-objects/",
            "abandoned": true,
            "time": "2015-10-02T06:51:40+00:00"
        },
        {
            "name": "sebastian/comparator",
            "version": "1.2.4",
            "source": {
                "type": "git",
                "url": "https://github.com/sebastianbergmann/comparator.git",
                "reference": "2b7424b55f5047b47ac6e5ccb20b2aea4011d9be"
            },
            "dist": {
                "type": "zip",
                "url": "https://api.github.com/repos/sebastianbergmann/comparator/zipball/2b7424b55f5047b47ac6e5ccb20b2aea4011d9be",
                "reference": "2b7424b55f5047b47ac6e5ccb20b2aea4011d9be",
                "shasum": ""
            },
            "require": {
                "php": ">=5.3.3",
                "sebastian/diff": "~1.2",
                "sebastian/exporter": "~1.2 || ~2.0"
            },
            "require-dev": {
                "phpunit/phpunit": "~4.4"
            },
            "type": "library",
            "extra": {
                "branch-alias": {
                    "dev-master": "1.2.x-dev"
                }
            },
            "autoload": {
                "classmap": [
                    "src/"
                ]
            },
            "notification-url": "https://packagist.org/downloads/",
            "license": [
                "BSD-3-Clause"
            ],
            "description": "Provides the functionality to compare PHP values for equality",
            "homepage": "http://www.github.com/sebastianbergmann/comparator",
            "time": "2017-01-29T09:50:25+00:00"
        },
        {
            "name": "sebastian/diff",
            "version": "1.4.3",
            "source": {
                "type": "git",
                "url": "https://github.com/sebastianbergmann/diff.git",
                "reference": "7f066a26a962dbe58ddea9f72a4e82874a3975a4"
            },
            "dist": {
                "type": "zip",
                "url": "https://api.github.com/repos/sebastianbergmann/diff/zipball/7f066a26a962dbe58ddea9f72a4e82874a3975a4",
                "reference": "7f066a26a962dbe58ddea9f72a4e82874a3975a4",
                "shasum": ""
            },
            "require": {
                "php": "^5.3.3 || ^7.0"
            },
            "require-dev": {
                "phpunit/phpunit": "^4.8.35 || ^5.7 || ^6.0"
            },
            "type": "library",
            "extra": {
                "branch-alias": {
                    "dev-master": "1.4-dev"
                }
            },
            "autoload": {
                "classmap": [
                    "src/"
                ]
            },
            "notification-url": "https://packagist.org/downloads/",
            "license": [
                "BSD-3-Clause"
            ],
            "description": "Diff implementation",
            "homepage": "https://github.com/sebastianbergmann/diff",
            "time": "2017-05-22T07:24:03+00:00"
        },
        {
            "name": "sebastian/environment",
            "version": "1.3.8",
            "source": {
                "type": "git",
                "url": "https://github.com/sebastianbergmann/environment.git",
                "reference": "be2c607e43ce4c89ecd60e75c6a85c126e754aea"
            },
            "dist": {
                "type": "zip",
                "url": "https://api.github.com/repos/sebastianbergmann/environment/zipball/be2c607e43ce4c89ecd60e75c6a85c126e754aea",
                "reference": "be2c607e43ce4c89ecd60e75c6a85c126e754aea",
                "shasum": ""
            },
            "require": {
                "php": "^5.3.3 || ^7.0"
            },
            "require-dev": {
                "phpunit/phpunit": "^4.8 || ^5.0"
            },
            "type": "library",
            "extra": {
                "branch-alias": {
                    "dev-master": "1.3.x-dev"
                }
            },
            "autoload": {
                "classmap": [
                    "src/"
                ]
            },
            "notification-url": "https://packagist.org/downloads/",
            "license": [
                "BSD-3-Clause"
            ],
            "authors": [
                {
                    "name": "Sebastian Bergmann",
                    "email": "sebastian@phpunit.de"
                }
            ],
            "description": "Provides functionality to handle HHVM/PHP environments",
            "homepage": "http://www.github.com/sebastianbergmann/environment",
            "keywords": [
                "Xdebug",
                "environment",
                "hhvm"
            ],
            "support": {
                "issues": "https://github.com/sebastianbergmann/environment/issues",
                "source": "https://github.com/sebastianbergmann/environment/tree/1.3"
            },
            "time": "2016-08-18T05:49:44+00:00"
        },
        {
            "name": "sebastian/exporter",
            "version": "1.2.2",
            "source": {
                "type": "git",
                "url": "https://github.com/sebastianbergmann/exporter.git",
                "reference": "42c4c2eec485ee3e159ec9884f95b431287edde4"
            },
            "dist": {
                "type": "zip",
                "url": "https://api.github.com/repos/sebastianbergmann/exporter/zipball/42c4c2eec485ee3e159ec9884f95b431287edde4",
                "reference": "42c4c2eec485ee3e159ec9884f95b431287edde4",
                "shasum": ""
            },
            "require": {
                "php": ">=5.3.3",
                "sebastian/recursion-context": "~1.0"
            },
            "require-dev": {
                "ext-mbstring": "*",
                "phpunit/phpunit": "~4.4"
            },
            "type": "library",
            "extra": {
                "branch-alias": {
                    "dev-master": "1.3.x-dev"
                }
            },
            "autoload": {
                "classmap": [
                    "src/"
                ]
            },
            "notification-url": "https://packagist.org/downloads/",
            "license": [
                "BSD-3-Clause"
            ],
            "description": "Provides the functionality to export PHP variables for visualization",
            "homepage": "http://www.github.com/sebastianbergmann/exporter",
            "time": "2016-06-17T09:04:28+00:00"
        },
        {
            "name": "sebastian/global-state",
            "version": "1.1.1",
            "source": {
                "type": "git",
                "url": "https://github.com/sebastianbergmann/global-state.git",
                "reference": "bc37d50fea7d017d3d340f230811c9f1d7280af4"
            },
            "dist": {
                "type": "zip",
                "url": "https://api.github.com/repos/sebastianbergmann/global-state/zipball/bc37d50fea7d017d3d340f230811c9f1d7280af4",
                "reference": "bc37d50fea7d017d3d340f230811c9f1d7280af4",
                "shasum": ""
            },
            "require": {
                "php": ">=5.3.3"
            },
            "require-dev": {
                "phpunit/phpunit": "~4.2"
            },
            "suggest": {
                "ext-uopz": "*"
            },
            "type": "library",
            "extra": {
                "branch-alias": {
                    "dev-master": "1.0-dev"
                }
            },
            "autoload": {
                "classmap": [
                    "src/"
                ]
            },
            "notification-url": "https://packagist.org/downloads/",
            "license": [
                "BSD-3-Clause"
            ],
            "description": "Snapshotting of global state",
            "homepage": "http://www.github.com/sebastianbergmann/global-state",
            "time": "2015-10-12T03:26:01+00:00"
        },
        {
            "name": "sebastian/recursion-context",
            "version": "1.0.5",
            "source": {
                "type": "git",
                "url": "https://github.com/sebastianbergmann/recursion-context.git",
                "reference": "b19cc3298482a335a95f3016d2f8a6950f0fbcd7"
            },
            "dist": {
                "type": "zip",
                "url": "https://api.github.com/repos/sebastianbergmann/recursion-context/zipball/b19cc3298482a335a95f3016d2f8a6950f0fbcd7",
                "reference": "b19cc3298482a335a95f3016d2f8a6950f0fbcd7",
                "shasum": ""
            },
            "require": {
                "php": ">=5.3.3"
            },
            "require-dev": {
                "phpunit/phpunit": "~4.4"
            },
            "type": "library",
            "extra": {
                "branch-alias": {
                    "dev-master": "1.0.x-dev"
                }
            },
            "autoload": {
                "classmap": [
                    "src/"
                ]
            },
            "notification-url": "https://packagist.org/downloads/",
            "license": [
                "BSD-3-Clause"
            ],
            "description": "Provides functionality to recursively process PHP variables",
            "homepage": "http://www.github.com/sebastianbergmann/recursion-context",
            "time": "2016-10-03T07:41:43+00:00"
        },
        {
            "name": "sebastian/version",
            "version": "1.0.6",
            "source": {
                "type": "git",
                "url": "https://github.com/sebastianbergmann/version.git",
                "reference": "58b3a85e7999757d6ad81c787a1fbf5ff6c628c6"
            },
            "dist": {
                "type": "zip",
                "url": "https://api.github.com/repos/sebastianbergmann/version/zipball/58b3a85e7999757d6ad81c787a1fbf5ff6c628c6",
                "reference": "58b3a85e7999757d6ad81c787a1fbf5ff6c628c6",
                "shasum": ""
            },
            "type": "library",
            "autoload": {
                "classmap": [
                    "src/"
                ]
            },
            "notification-url": "https://packagist.org/downloads/",
            "license": [
                "BSD-3-Clause"
            ],
            "description": "Library that helps with managing the version number of Git-hosted PHP projects",
            "homepage": "https://github.com/sebastianbergmann/version",
            "time": "2015-06-21T13:59:46+00:00"
        },
        {
            "name": "symfony/yaml",
            "version": "v2.8.52",
            "source": {
                "type": "git",
                "url": "https://github.com/symfony/yaml.git",
                "reference": "02c1859112aa779d9ab394ae4f3381911d84052b"
            },
            "dist": {
                "type": "zip",
                "url": "https://api.github.com/repos/symfony/yaml/zipball/02c1859112aa779d9ab394ae4f3381911d84052b",
                "reference": "02c1859112aa779d9ab394ae4f3381911d84052b",
                "shasum": ""
            },
            "require": {
                "php": ">=5.3.9",
                "symfony/polyfill-ctype": "~1.8"
            },
            "type": "library",
            "extra": {
                "branch-alias": {
                    "dev-master": "2.8-dev"
                }
            },
            "autoload": {
                "psr-4": {
                    "Symfony\\Component\\Yaml\\": ""
                },
                "exclude-from-classmap": [
                    "/Tests/"
                ]
            },
            "notification-url": "https://packagist.org/downloads/",
            "license": [
                "MIT"
            ],
            "authors": [
                {
                    "name": "Fabien Potencier",
                    "email": "fabien@symfony.com"
                },
                {
                    "name": "Symfony Community",
                    "homepage": "https://symfony.com/contributors"
                }
            ],
            "description": "Symfony Yaml Component",
            "homepage": "https://symfony.com",
            "support": {
                "source": "https://github.com/symfony/yaml/tree/v2.8.52"
            },
            "time": "2018-11-11T11:18:13+00:00"
        }
    ],
    "aliases": [],
    "minimum-stability": "stable",
    "stability-flags": [],
    "prefer-stable": false,
    "prefer-lowest": false,
    "platform": {
        "php": "^5.3.2 || ^7.0"
    },
    "platform-dev": [],
    "platform-overrides": {
        "php": "5.3.9"
    }
}<|MERGE_RESOLUTION|>--- conflicted
+++ resolved
@@ -46,9 +46,6 @@
                 "MIT"
             ],
             "description": "Lets you find a path to the system CA bundle, and includes a fallback to the Mozilla CA bundle.",
-<<<<<<< HEAD
-            "time": "2019-08-30T08:44:50+00:00"
-=======
             "keywords": [
                 "cabundle",
                 "cacert",
@@ -57,7 +54,6 @@
                 "tls"
             ],
             "time": "2020-01-13T10:02:55+00:00"
->>>>>>> 3d72b56e
         },
         {
             "name": "composer/semver",
@@ -95,9 +91,6 @@
                 "MIT"
             ],
             "description": "Semver library that offers utilities, version constraint parsing and validation.",
-<<<<<<< HEAD
-            "time": "2019-03-19T17:25:45+00:00"
-=======
             "keywords": [
                 "semantic",
                 "semver",
@@ -105,7 +98,6 @@
                 "versioning"
             ],
             "time": "2020-01-13T12:06:48+00:00"
->>>>>>> 3d72b56e
         },
         {
             "name": "composer/spdx-licenses",
@@ -438,14 +430,10 @@
                 "MIT"
             ],
             "description": "PHAR file format utilities, for when PHP phars you up",
-<<<<<<< HEAD
-            "time": "2015-10-13T18:44:15+00:00"
-=======
             "keywords": [
                 "phra"
             ],
             "time": "2020-01-13T10:41:09+00:00"
->>>>>>> 3d72b56e
         },
         {
             "name": "symfony/console",
@@ -716,9 +704,6 @@
             ],
             "description": "Symfony polyfill for ctype functions",
             "homepage": "https://symfony.com",
-<<<<<<< HEAD
-            "time": "2019-08-06T08:03:45+00:00"
-=======
             "keywords": [
                 "compatibility",
                 "ctype",
@@ -726,7 +711,6 @@
                 "portable"
             ],
             "time": "2019-11-27T13:56:44+00:00"
->>>>>>> 3d72b56e
         },
         {
             "name": "symfony/polyfill-mbstring",
@@ -768,9 +752,6 @@
             ],
             "description": "Symfony polyfill for the Mbstring extension",
             "homepage": "https://symfony.com",
-<<<<<<< HEAD
-            "time": "2019-08-06T08:03:45+00:00"
-=======
             "keywords": [
                 "compatibility",
                 "mbstring",
@@ -779,7 +760,6 @@
                 "shim"
             ],
             "time": "2019-11-27T14:18:11+00:00"
->>>>>>> 3d72b56e
         },
         {
             "name": "symfony/process",
