{
    "_readme": [
        "This file locks the dependencies of your project to a known state",
        "Read more about it at https://getcomposer.org/doc/01-basic-usage.md#installing-dependencies",
        "This file is @generated automatically"
    ],
<<<<<<< HEAD
    "content-hash": "9b94ece2895724239b36aec399e5321a",
=======
    "content-hash": "f572867898a016e14b08d0b15faedffb",
>>>>>>> 32873794
    "packages": [
        {
            "name": "composer/ca-bundle",
            "version": "1.2.8",
            "source": {
                "type": "git",
                "url": "https://github.com/composer/ca-bundle.git",
                "reference": "8a7ecad675253e4654ea05505233285377405215"
            },
            "dist": {
                "type": "zip",
                "url": "https://api.github.com/repos/composer/ca-bundle/zipball/8a7ecad675253e4654ea05505233285377405215",
                "reference": "8a7ecad675253e4654ea05505233285377405215",
                "shasum": ""
            },
            "require": {
                "ext-openssl": "*",
                "ext-pcre": "*",
                "php": "^5.3.2 || ^7.0 || ^8.0"
            },
            "require-dev": {
                "phpunit/phpunit": "^4.8.35 || ^5.7 || 6.5 - 8",
                "psr/log": "^1.0",
                "symfony/process": "^2.5 || ^3.0 || ^4.0 || ^5.0"
            },
            "type": "library",
            "extra": {
                "branch-alias": {
                    "dev-master": "1.x-dev"
                }
            },
            "autoload": {
                "psr-4": {
                    "Composer\\CaBundle\\": "src"
                }
            },
            "notification-url": "https://packagist.org/downloads/",
            "license": [
                "MIT"
            ],
            "authors": [
                {
                    "name": "Jordi Boggiano",
                    "email": "j.boggiano@seld.be",
                    "homepage": "http://seld.be"
                }
            ],
            "description": "Lets you find a path to the system CA bundle, and includes a fallback to the Mozilla CA bundle.",
            "keywords": [
                "cabundle",
                "cacert",
                "certificate",
                "ssl",
                "tls"
            ],
            "support": {
                "irc": "irc://irc.freenode.org/composer",
                "issues": "https://github.com/composer/ca-bundle/issues",
                "source": "https://github.com/composer/ca-bundle/tree/1.2.8"
            },
            "funding": [
                {
                    "url": "https://packagist.com",
                    "type": "custom"
                },
                {
                    "url": "https://github.com/composer",
                    "type": "github"
                },
                {
                    "url": "https://tidelift.com/funding/github/packagist/composer/composer",
                    "type": "tidelift"
                }
            ],
            "time": "2020-08-23T12:54:47+00:00"
        },
        {
            "name": "composer/semver",
<<<<<<< HEAD
            "version": "3.2.4",
            "source": {
                "type": "git",
                "url": "https://github.com/composer/semver.git",
                "reference": "a02fdf930a3c1c3ed3a49b5f63859c0c20e10464"
            },
            "dist": {
                "type": "zip",
                "url": "https://api.github.com/repos/composer/semver/zipball/a02fdf930a3c1c3ed3a49b5f63859c0c20e10464",
                "reference": "a02fdf930a3c1c3ed3a49b5f63859c0c20e10464",
=======
            "version": "1.7.2",
            "source": {
                "type": "git",
                "url": "https://github.com/composer/semver.git",
                "reference": "647490bbcaf7fc4891c58f47b825eb99d19c377a"
            },
            "dist": {
                "type": "zip",
                "url": "https://api.github.com/repos/composer/semver/zipball/647490bbcaf7fc4891c58f47b825eb99d19c377a",
                "reference": "647490bbcaf7fc4891c58f47b825eb99d19c377a",
>>>>>>> 32873794
                "shasum": ""
            },
            "require": {
                "php": "^5.3.2 || ^7.0 || ^8.0"
            },
            "require-dev": {
                "phpstan/phpstan": "^0.12.54",
                "symfony/phpunit-bridge": "^4.2 || ^5"
            },
            "type": "library",
            "extra": {
                "branch-alias": {
                    "dev-main": "3.x-dev"
                }
            },
            "autoload": {
                "psr-4": {
                    "Composer\\Semver\\": "src"
                }
            },
            "notification-url": "https://packagist.org/downloads/",
            "license": [
                "MIT"
            ],
            "authors": [
                {
                    "name": "Nils Adermann",
                    "email": "naderman@naderman.de",
                    "homepage": "http://www.naderman.de"
                },
                {
                    "name": "Jordi Boggiano",
                    "email": "j.boggiano@seld.be",
                    "homepage": "http://seld.be"
                },
                {
                    "name": "Rob Bast",
                    "email": "rob.bast@gmail.com",
                    "homepage": "http://robbast.nl"
                }
            ],
            "description": "Semver library that offers utilities, version constraint parsing and validation.",
            "keywords": [
                "semantic",
                "semver",
                "validation",
                "versioning"
            ],
            "support": {
                "irc": "irc://irc.freenode.org/composer",
                "issues": "https://github.com/composer/semver/issues",
                "source": "https://github.com/composer/semver/tree/3.2.4"
            },
            "funding": [
                {
                    "url": "https://packagist.com",
                    "type": "custom"
                },
                {
                    "url": "https://github.com/composer",
                    "type": "github"
                },
                {
                    "url": "https://tidelift.com/funding/github/packagist/composer/composer",
                    "type": "tidelift"
                }
            ],
<<<<<<< HEAD
            "time": "2020-11-13T08:59:24+00:00"
=======
            "time": "2020-12-03T15:47:16+00:00"
>>>>>>> 32873794
        },
        {
            "name": "composer/spdx-licenses",
            "version": "1.5.5",
            "source": {
                "type": "git",
                "url": "https://github.com/composer/spdx-licenses.git",
                "reference": "de30328a7af8680efdc03e396aad24befd513200"
            },
            "dist": {
                "type": "zip",
                "url": "https://api.github.com/repos/composer/spdx-licenses/zipball/de30328a7af8680efdc03e396aad24befd513200",
                "reference": "de30328a7af8680efdc03e396aad24befd513200",
                "shasum": ""
            },
            "require": {
                "php": "^5.3.2 || ^7.0 || ^8.0"
            },
            "require-dev": {
                "phpunit/phpunit": "^4.8.35 || ^5.7 || 6.5 - 7"
            },
            "type": "library",
            "extra": {
                "branch-alias": {
                    "dev-main": "1.x-dev"
                }
            },
            "autoload": {
                "psr-4": {
                    "Composer\\Spdx\\": "src"
                }
            },
            "notification-url": "https://packagist.org/downloads/",
            "license": [
                "MIT"
            ],
            "authors": [
                {
                    "name": "Nils Adermann",
                    "email": "naderman@naderman.de",
                    "homepage": "http://www.naderman.de"
                },
                {
                    "name": "Jordi Boggiano",
                    "email": "j.boggiano@seld.be",
                    "homepage": "http://seld.be"
                },
                {
                    "name": "Rob Bast",
                    "email": "rob.bast@gmail.com",
                    "homepage": "http://robbast.nl"
                }
            ],
            "description": "SPDX licenses list and validation library.",
            "keywords": [
                "license",
                "spdx",
                "validator"
            ],
            "support": {
                "irc": "irc://irc.freenode.org/composer",
                "issues": "https://github.com/composer/spdx-licenses/issues",
                "source": "https://github.com/composer/spdx-licenses/tree/1.5.4"
            },
            "funding": [
                {
                    "url": "https://packagist.com",
                    "type": "custom"
                },
                {
                    "url": "https://github.com/composer",
                    "type": "github"
                },
                {
                    "url": "https://tidelift.com/funding/github/packagist/composer/composer",
                    "type": "tidelift"
                }
            ],
            "time": "2020-12-03T16:04:16+00:00"
        },
        {
            "name": "composer/xdebug-handler",
            "version": "1.4.5",
            "source": {
                "type": "git",
                "url": "https://github.com/composer/xdebug-handler.git",
                "reference": "f28d44c286812c714741478d968104c5e604a1d4"
            },
            "dist": {
                "type": "zip",
                "url": "https://api.github.com/repos/composer/xdebug-handler/zipball/f28d44c286812c714741478d968104c5e604a1d4",
                "reference": "f28d44c286812c714741478d968104c5e604a1d4",
                "shasum": ""
            },
            "require": {
                "php": "^5.3.2 || ^7.0 || ^8.0",
                "psr/log": "^1.0"
            },
            "require-dev": {
                "phpunit/phpunit": "^4.8.35 || ^5.7 || 6.5 - 8"
            },
            "type": "library",
            "autoload": {
                "psr-4": {
                    "Composer\\XdebugHandler\\": "src"
                }
            },
            "notification-url": "https://packagist.org/downloads/",
            "license": [
                "MIT"
            ],
            "authors": [
                {
                    "name": "John Stevenson",
                    "email": "john-stevenson@blueyonder.co.uk"
                }
            ],
            "description": "Restarts a process without Xdebug.",
            "keywords": [
                "Xdebug",
                "performance"
            ],
            "support": {
                "irc": "irc://irc.freenode.org/composer",
                "issues": "https://github.com/composer/xdebug-handler/issues",
                "source": "https://github.com/composer/xdebug-handler/tree/1.4.5"
            },
            "funding": [
                {
                    "url": "https://packagist.com",
                    "type": "custom"
                },
                {
                    "url": "https://github.com/composer",
                    "type": "github"
                },
                {
                    "url": "https://tidelift.com/funding/github/packagist/composer/composer",
                    "type": "tidelift"
                }
            ],
            "time": "2020-11-13T08:04:11+00:00"
        },
        {
            "name": "justinrainbow/json-schema",
            "version": "5.2.10",
            "source": {
                "type": "git",
                "url": "https://github.com/justinrainbow/json-schema.git",
                "reference": "2ba9c8c862ecd5510ed16c6340aa9f6eadb4f31b"
            },
            "dist": {
                "type": "zip",
                "url": "https://api.github.com/repos/justinrainbow/json-schema/zipball/2ba9c8c862ecd5510ed16c6340aa9f6eadb4f31b",
                "reference": "2ba9c8c862ecd5510ed16c6340aa9f6eadb4f31b",
                "shasum": ""
            },
            "require": {
                "php": ">=5.3.3"
            },
            "require-dev": {
                "friendsofphp/php-cs-fixer": "~2.2.20||~2.15.1",
                "json-schema/json-schema-test-suite": "1.2.0",
                "phpunit/phpunit": "^4.8.35"
            },
            "bin": [
                "bin/validate-json"
            ],
            "type": "library",
            "extra": {
                "branch-alias": {
                    "dev-master": "5.0.x-dev"
                }
            },
            "autoload": {
                "psr-4": {
                    "JsonSchema\\": "src/JsonSchema/"
                }
            },
            "notification-url": "https://packagist.org/downloads/",
            "license": [
                "MIT"
            ],
            "authors": [
                {
                    "name": "Bruno Prieto Reis",
                    "email": "bruno.p.reis@gmail.com"
                },
                {
                    "name": "Justin Rainbow",
                    "email": "justin.rainbow@gmail.com"
                },
                {
                    "name": "Igor Wiedler",
                    "email": "igor@wiedler.ch"
                },
                {
                    "name": "Robert Schönthal",
                    "email": "seroscho@googlemail.com"
                }
            ],
            "description": "A library to validate a json schema.",
            "homepage": "https://github.com/justinrainbow/json-schema",
            "keywords": [
                "json",
                "schema"
            ],
            "support": {
                "issues": "https://github.com/justinrainbow/json-schema/issues",
                "source": "https://github.com/justinrainbow/json-schema/tree/5.2.10"
            },
            "time": "2020-05-27T16:41:55+00:00"
        },
        {
            "name": "psr/log",
            "version": "1.1.3",
            "source": {
                "type": "git",
                "url": "https://github.com/php-fig/log.git",
                "reference": "0f73288fd15629204f9d42b7055f72dacbe811fc"
            },
            "dist": {
                "type": "zip",
                "url": "https://api.github.com/repos/php-fig/log/zipball/0f73288fd15629204f9d42b7055f72dacbe811fc",
                "reference": "0f73288fd15629204f9d42b7055f72dacbe811fc",
                "shasum": ""
            },
            "require": {
                "php": ">=5.3.0"
            },
            "type": "library",
            "extra": {
                "branch-alias": {
                    "dev-master": "1.1.x-dev"
                }
            },
            "autoload": {
                "psr-4": {
                    "Psr\\Log\\": "Psr/Log/"
                }
            },
            "notification-url": "https://packagist.org/downloads/",
            "license": [
                "MIT"
            ],
            "authors": [
                {
                    "name": "PHP-FIG",
                    "homepage": "http://www.php-fig.org/"
                }
            ],
            "description": "Common interface for logging libraries",
            "homepage": "https://github.com/php-fig/log",
            "keywords": [
                "log",
                "psr",
                "psr-3"
            ],
            "support": {
                "source": "https://github.com/php-fig/log/tree/1.1.3"
            },
            "time": "2020-03-23T09:12:05+00:00"
        },
        {
            "name": "react/promise",
            "version": "v1.2.1",
            "source": {
                "type": "git",
                "url": "https://github.com/reactphp/promise.git",
                "reference": "eefff597e67ff66b719f8171480add3c91474a1e"
            },
            "dist": {
                "type": "zip",
                "url": "https://api.github.com/repos/reactphp/promise/zipball/eefff597e67ff66b719f8171480add3c91474a1e",
                "reference": "eefff597e67ff66b719f8171480add3c91474a1e",
                "shasum": ""
            },
            "require": {
                "php": ">=5.3.3"
            },
            "type": "library",
            "extra": {
                "branch-alias": {
                    "dev-master": "1.1-dev"
                }
            },
            "autoload": {
                "psr-0": {
                    "React\\Promise": "src/"
                },
                "files": [
                    "src/React/Promise/functions_include.php"
                ]
            },
            "notification-url": "https://packagist.org/downloads/",
            "license": [
                "MIT"
            ],
            "authors": [
                {
                    "name": "Jan Sorgalla",
                    "email": "jsorgalla@gmail.com"
                }
            ],
            "description": "A lightweight implementation of CommonJS Promises/A for PHP",
            "support": {
                "issues": "https://github.com/reactphp/promise/issues",
                "source": "https://github.com/reactphp/promise/tree/1.0"
            },
            "time": "2016-03-07T13:46:50+00:00"
        },
        {
            "name": "seld/jsonlint",
            "version": "1.8.3",
            "source": {
                "type": "git",
                "url": "https://github.com/Seldaek/jsonlint.git",
                "reference": "9ad6ce79c342fbd44df10ea95511a1b24dee5b57"
            },
            "dist": {
                "type": "zip",
                "url": "https://api.github.com/repos/Seldaek/jsonlint/zipball/9ad6ce79c342fbd44df10ea95511a1b24dee5b57",
                "reference": "9ad6ce79c342fbd44df10ea95511a1b24dee5b57",
                "shasum": ""
            },
            "require": {
                "php": "^5.3 || ^7.0 || ^8.0"
            },
            "require-dev": {
                "phpunit/phpunit": "^4.8.35 || ^5.7 || ^6.0"
            },
            "bin": [
                "bin/jsonlint"
            ],
            "type": "library",
            "autoload": {
                "psr-4": {
                    "Seld\\JsonLint\\": "src/Seld/JsonLint/"
                }
            },
            "notification-url": "https://packagist.org/downloads/",
            "license": [
                "MIT"
            ],
            "authors": [
                {
                    "name": "Jordi Boggiano",
                    "email": "j.boggiano@seld.be",
                    "homepage": "http://seld.be"
                }
            ],
            "description": "JSON Linter",
            "keywords": [
                "json",
                "linter",
                "parser",
                "validator"
            ],
            "support": {
                "issues": "https://github.com/Seldaek/jsonlint/issues",
                "source": "https://github.com/Seldaek/jsonlint/tree/1.8.3"
            },
            "funding": [
                {
                    "url": "https://github.com/Seldaek",
                    "type": "github"
                },
                {
                    "url": "https://tidelift.com/funding/github/packagist/seld/jsonlint",
                    "type": "tidelift"
                }
            ],
            "time": "2020-11-11T09:19:24+00:00"
        },
        {
            "name": "seld/phar-utils",
            "version": "1.1.1",
            "source": {
                "type": "git",
                "url": "https://github.com/Seldaek/phar-utils.git",
                "reference": "8674b1d84ffb47cc59a101f5d5a3b61e87d23796"
            },
            "dist": {
                "type": "zip",
                "url": "https://api.github.com/repos/Seldaek/phar-utils/zipball/8674b1d84ffb47cc59a101f5d5a3b61e87d23796",
                "reference": "8674b1d84ffb47cc59a101f5d5a3b61e87d23796",
                "shasum": ""
            },
            "require": {
                "php": ">=5.3"
            },
            "type": "library",
            "extra": {
                "branch-alias": {
                    "dev-master": "1.x-dev"
                }
            },
            "autoload": {
                "psr-4": {
                    "Seld\\PharUtils\\": "src/"
                }
            },
            "notification-url": "https://packagist.org/downloads/",
            "license": [
                "MIT"
            ],
            "authors": [
                {
                    "name": "Jordi Boggiano",
                    "email": "j.boggiano@seld.be"
                }
            ],
            "description": "PHAR file format utilities, for when PHP phars you up",
            "keywords": [
                "phar"
            ],
            "support": {
                "issues": "https://github.com/Seldaek/phar-utils/issues",
                "source": "https://github.com/Seldaek/phar-utils/tree/master"
            },
            "time": "2020-07-07T18:42:57+00:00"
        },
        {
            "name": "symfony/console",
            "version": "v2.8.52",
            "source": {
                "type": "git",
                "url": "https://github.com/symfony/console.git",
                "reference": "cbcf4b5e233af15cd2bbd50dee1ccc9b7927dc12"
            },
            "dist": {
                "type": "zip",
                "url": "https://api.github.com/repos/symfony/console/zipball/cbcf4b5e233af15cd2bbd50dee1ccc9b7927dc12",
                "reference": "cbcf4b5e233af15cd2bbd50dee1ccc9b7927dc12",
                "shasum": ""
            },
            "require": {
                "php": ">=5.3.9",
                "symfony/debug": "^2.7.2|~3.0.0",
                "symfony/polyfill-mbstring": "~1.0"
            },
            "require-dev": {
                "psr/log": "~1.0",
                "symfony/event-dispatcher": "~2.1|~3.0.0",
                "symfony/process": "~2.1|~3.0.0"
            },
            "suggest": {
                "psr/log-implementation": "For using the console logger",
                "symfony/event-dispatcher": "",
                "symfony/process": ""
            },
            "type": "library",
            "extra": {
                "branch-alias": {
                    "dev-master": "2.8-dev"
                }
            },
            "autoload": {
                "psr-4": {
                    "Symfony\\Component\\Console\\": ""
                },
                "exclude-from-classmap": [
                    "/Tests/"
                ]
            },
            "notification-url": "https://packagist.org/downloads/",
            "license": [
                "MIT"
            ],
            "authors": [
                {
                    "name": "Fabien Potencier",
                    "email": "fabien@symfony.com"
                },
                {
                    "name": "Symfony Community",
                    "homepage": "https://symfony.com/contributors"
                }
            ],
            "description": "Symfony Console Component",
            "homepage": "https://symfony.com",
            "support": {
                "source": "https://github.com/symfony/console/tree/v2.8.52"
            },
            "time": "2018-11-20T15:55:20+00:00"
        },
        {
            "name": "symfony/debug",
            "version": "v2.8.52",
            "source": {
                "type": "git",
                "url": "https://github.com/symfony/debug.git",
                "reference": "74251c8d50dd3be7c4ce0c7b862497cdc641a5d0"
            },
            "dist": {
                "type": "zip",
                "url": "https://api.github.com/repos/symfony/debug/zipball/74251c8d50dd3be7c4ce0c7b862497cdc641a5d0",
                "reference": "74251c8d50dd3be7c4ce0c7b862497cdc641a5d0",
                "shasum": ""
            },
            "require": {
                "php": ">=5.3.9",
                "psr/log": "~1.0"
            },
            "conflict": {
                "symfony/http-kernel": ">=2.3,<2.3.24|~2.4.0|>=2.5,<2.5.9|>=2.6,<2.6.2"
            },
            "require-dev": {
                "symfony/class-loader": "~2.2|~3.0.0",
                "symfony/http-kernel": "~2.3.24|~2.5.9|^2.6.2|~3.0.0"
            },
            "type": "library",
            "extra": {
                "branch-alias": {
                    "dev-master": "2.8-dev"
                }
            },
            "autoload": {
                "psr-4": {
                    "Symfony\\Component\\Debug\\": ""
                },
                "exclude-from-classmap": [
                    "/Tests/"
                ]
            },
            "notification-url": "https://packagist.org/downloads/",
            "license": [
                "MIT"
            ],
            "authors": [
                {
                    "name": "Fabien Potencier",
                    "email": "fabien@symfony.com"
                },
                {
                    "name": "Symfony Community",
                    "homepage": "https://symfony.com/contributors"
                }
            ],
            "description": "Symfony Debug Component",
            "homepage": "https://symfony.com",
            "support": {
                "source": "https://github.com/symfony/debug/tree/v2.8.50"
            },
            "time": "2018-11-11T11:18:13+00:00"
        },
        {
            "name": "symfony/filesystem",
            "version": "v2.8.52",
            "source": {
                "type": "git",
                "url": "https://github.com/symfony/filesystem.git",
                "reference": "7ae46872dad09dffb7fe1e93a0937097339d0080"
            },
            "dist": {
                "type": "zip",
                "url": "https://api.github.com/repos/symfony/filesystem/zipball/7ae46872dad09dffb7fe1e93a0937097339d0080",
                "reference": "7ae46872dad09dffb7fe1e93a0937097339d0080",
                "shasum": ""
            },
            "require": {
                "php": ">=5.3.9",
                "symfony/polyfill-ctype": "~1.8"
            },
            "type": "library",
            "extra": {
                "branch-alias": {
                    "dev-master": "2.8-dev"
                }
            },
            "autoload": {
                "psr-4": {
                    "Symfony\\Component\\Filesystem\\": ""
                },
                "exclude-from-classmap": [
                    "/Tests/"
                ]
            },
            "notification-url": "https://packagist.org/downloads/",
            "license": [
                "MIT"
            ],
            "authors": [
                {
                    "name": "Fabien Potencier",
                    "email": "fabien@symfony.com"
                },
                {
                    "name": "Symfony Community",
                    "homepage": "https://symfony.com/contributors"
                }
            ],
            "description": "Symfony Filesystem Component",
            "homepage": "https://symfony.com",
            "support": {
                "source": "https://github.com/symfony/filesystem/tree/v2.8.52"
            },
            "time": "2018-11-11T11:18:13+00:00"
        },
        {
            "name": "symfony/finder",
            "version": "v2.8.52",
            "source": {
                "type": "git",
                "url": "https://github.com/symfony/finder.git",
                "reference": "1444eac52273e345d9b95129bf914639305a9ba4"
            },
            "dist": {
                "type": "zip",
                "url": "https://api.github.com/repos/symfony/finder/zipball/1444eac52273e345d9b95129bf914639305a9ba4",
                "reference": "1444eac52273e345d9b95129bf914639305a9ba4",
                "shasum": ""
            },
            "require": {
                "php": ">=5.3.9"
            },
            "type": "library",
            "extra": {
                "branch-alias": {
                    "dev-master": "2.8-dev"
                }
            },
            "autoload": {
                "psr-4": {
                    "Symfony\\Component\\Finder\\": ""
                },
                "exclude-from-classmap": [
                    "/Tests/"
                ]
            },
            "notification-url": "https://packagist.org/downloads/",
            "license": [
                "MIT"
            ],
            "authors": [
                {
                    "name": "Fabien Potencier",
                    "email": "fabien@symfony.com"
                },
                {
                    "name": "Symfony Community",
                    "homepage": "https://symfony.com/contributors"
                }
            ],
            "description": "Symfony Finder Component",
            "homepage": "https://symfony.com",
            "support": {
                "source": "https://github.com/symfony/finder/tree/v2.8.50"
            },
            "time": "2018-11-11T11:18:13+00:00"
        },
        {
            "name": "symfony/polyfill-ctype",
            "version": "v1.19.0",
            "source": {
                "type": "git",
                "url": "https://github.com/symfony/polyfill-ctype.git",
                "reference": "aed596913b70fae57be53d86faa2e9ef85a2297b"
            },
            "dist": {
                "type": "zip",
                "url": "https://api.github.com/repos/symfony/polyfill-ctype/zipball/aed596913b70fae57be53d86faa2e9ef85a2297b",
                "reference": "aed596913b70fae57be53d86faa2e9ef85a2297b",
                "shasum": ""
            },
            "require": {
                "php": ">=5.3.3"
            },
            "suggest": {
                "ext-ctype": "For best performance"
            },
            "type": "library",
            "extra": {
                "branch-alias": {
                    "dev-main": "1.19-dev"
                },
                "thanks": {
                    "name": "symfony/polyfill",
                    "url": "https://github.com/symfony/polyfill"
                }
            },
            "autoload": {
                "psr-4": {
                    "Symfony\\Polyfill\\Ctype\\": ""
                },
                "files": [
                    "bootstrap.php"
                ]
            },
            "notification-url": "https://packagist.org/downloads/",
            "license": [
                "MIT"
            ],
            "authors": [
                {
                    "name": "Gert de Pagter",
                    "email": "BackEndTea@gmail.com"
                },
                {
                    "name": "Symfony Community",
                    "homepage": "https://symfony.com/contributors"
                }
            ],
            "description": "Symfony polyfill for ctype functions",
            "homepage": "https://symfony.com",
            "keywords": [
                "compatibility",
                "ctype",
                "polyfill",
                "portable"
            ],
            "support": {
                "source": "https://github.com/symfony/polyfill-ctype/tree/v1.19.0"
            },
            "funding": [
                {
                    "url": "https://symfony.com/sponsor",
                    "type": "custom"
                },
                {
                    "url": "https://github.com/fabpot",
                    "type": "github"
                },
                {
                    "url": "https://tidelift.com/funding/github/packagist/symfony/symfony",
                    "type": "tidelift"
                }
            ],
            "time": "2020-10-23T09:01:57+00:00"
        },
        {
            "name": "symfony/polyfill-mbstring",
            "version": "v1.19.0",
            "source": {
                "type": "git",
                "url": "https://github.com/symfony/polyfill-mbstring.git",
                "reference": "b5f7b932ee6fa802fc792eabd77c4c88084517ce"
            },
            "dist": {
                "type": "zip",
                "url": "https://api.github.com/repos/symfony/polyfill-mbstring/zipball/b5f7b932ee6fa802fc792eabd77c4c88084517ce",
                "reference": "b5f7b932ee6fa802fc792eabd77c4c88084517ce",
                "shasum": ""
            },
            "require": {
                "php": ">=5.3.3"
            },
            "suggest": {
                "ext-mbstring": "For best performance"
            },
            "type": "library",
            "extra": {
                "branch-alias": {
                    "dev-main": "1.19-dev"
                },
                "thanks": {
                    "name": "symfony/polyfill",
                    "url": "https://github.com/symfony/polyfill"
                }
            },
            "autoload": {
                "psr-4": {
                    "Symfony\\Polyfill\\Mbstring\\": ""
                },
                "files": [
                    "bootstrap.php"
                ]
            },
            "notification-url": "https://packagist.org/downloads/",
            "license": [
                "MIT"
            ],
            "authors": [
                {
                    "name": "Nicolas Grekas",
                    "email": "p@tchwork.com"
                },
                {
                    "name": "Symfony Community",
                    "homepage": "https://symfony.com/contributors"
                }
            ],
            "description": "Symfony polyfill for the Mbstring extension",
            "homepage": "https://symfony.com",
            "keywords": [
                "compatibility",
                "mbstring",
                "polyfill",
                "portable",
                "shim"
            ],
            "support": {
                "source": "https://github.com/symfony/polyfill-mbstring/tree/v1.19.0"
            },
            "funding": [
                {
                    "url": "https://symfony.com/sponsor",
                    "type": "custom"
                },
                {
                    "url": "https://github.com/fabpot",
                    "type": "github"
                },
                {
                    "url": "https://tidelift.com/funding/github/packagist/symfony/symfony",
                    "type": "tidelift"
                }
            ],
            "time": "2020-10-23T09:01:57+00:00"
        },
        {
            "name": "symfony/process",
            "version": "v2.8.52",
            "source": {
                "type": "git",
                "url": "https://github.com/symfony/process.git",
                "reference": "c3591a09c78639822b0b290d44edb69bf9f05dc8"
            },
            "dist": {
                "type": "zip",
                "url": "https://api.github.com/repos/symfony/process/zipball/c3591a09c78639822b0b290d44edb69bf9f05dc8",
                "reference": "c3591a09c78639822b0b290d44edb69bf9f05dc8",
                "shasum": ""
            },
            "require": {
                "php": ">=5.3.9"
            },
            "type": "library",
            "extra": {
                "branch-alias": {
                    "dev-master": "2.8-dev"
                }
            },
            "autoload": {
                "psr-4": {
                    "Symfony\\Component\\Process\\": ""
                },
                "exclude-from-classmap": [
                    "/Tests/"
                ]
            },
            "notification-url": "https://packagist.org/downloads/",
            "license": [
                "MIT"
            ],
            "authors": [
                {
                    "name": "Fabien Potencier",
                    "email": "fabien@symfony.com"
                },
                {
                    "name": "Symfony Community",
                    "homepage": "https://symfony.com/contributors"
                }
            ],
            "description": "Symfony Process Component",
            "homepage": "https://symfony.com",
            "support": {
                "source": "https://github.com/symfony/process/tree/v2.8.50"
            },
            "time": "2018-11-11T11:18:13+00:00"
        }
    ],
    "packages-dev": [
        {
            "name": "doctrine/instantiator",
            "version": "1.0.5",
            "source": {
                "type": "git",
                "url": "https://github.com/doctrine/instantiator.git",
                "reference": "8e884e78f9f0eb1329e445619e04456e64d8051d"
            },
            "dist": {
                "type": "zip",
                "url": "https://api.github.com/repos/doctrine/instantiator/zipball/8e884e78f9f0eb1329e445619e04456e64d8051d",
                "reference": "8e884e78f9f0eb1329e445619e04456e64d8051d",
                "shasum": ""
            },
            "require": {
                "php": ">=5.3,<8.0-DEV"
            },
            "require-dev": {
                "athletic/athletic": "~0.1.8",
                "ext-pdo": "*",
                "ext-phar": "*",
                "phpunit/phpunit": "~4.0",
                "squizlabs/php_codesniffer": "~2.0"
            },
            "type": "library",
            "extra": {
                "branch-alias": {
                    "dev-master": "1.0.x-dev"
                }
            },
            "autoload": {
                "psr-4": {
                    "Doctrine\\Instantiator\\": "src/Doctrine/Instantiator/"
                }
            },
            "notification-url": "https://packagist.org/downloads/",
            "license": [
                "MIT"
            ],
            "authors": [
                {
                    "name": "Marco Pivetta",
                    "email": "ocramius@gmail.com",
                    "homepage": "http://ocramius.github.com/"
                }
            ],
            "description": "A small, lightweight utility to instantiate objects in PHP without invoking their constructors",
            "homepage": "https://github.com/doctrine/instantiator",
            "keywords": [
                "constructor",
                "instantiate"
            ],
            "support": {
                "issues": "https://github.com/doctrine/instantiator/issues",
                "source": "https://github.com/doctrine/instantiator/tree/master"
            },
            "time": "2015-06-14T21:17:01+00:00"
        },
        {
            "name": "phpdocumentor/reflection-docblock",
            "version": "2.0.5",
            "source": {
                "type": "git",
                "url": "https://github.com/phpDocumentor/ReflectionDocBlock.git",
                "reference": "e6a969a640b00d8daa3c66518b0405fb41ae0c4b"
            },
            "dist": {
                "type": "zip",
                "url": "https://api.github.com/repos/phpDocumentor/ReflectionDocBlock/zipball/e6a969a640b00d8daa3c66518b0405fb41ae0c4b",
                "reference": "e6a969a640b00d8daa3c66518b0405fb41ae0c4b",
                "shasum": ""
            },
            "require": {
                "php": ">=5.3.3"
            },
            "require-dev": {
                "phpunit/phpunit": "~4.0"
            },
            "suggest": {
                "dflydev/markdown": "~1.0",
                "erusev/parsedown": "~1.0"
            },
            "type": "library",
            "extra": {
                "branch-alias": {
                    "dev-master": "2.0.x-dev"
                }
            },
            "autoload": {
                "psr-0": {
                    "phpDocumentor": [
                        "src/"
                    ]
                }
            },
            "notification-url": "https://packagist.org/downloads/",
            "license": [
                "MIT"
            ],
            "authors": [
                {
                    "name": "Mike van Riel",
                    "email": "mike.vanriel@naenius.com"
                }
            ],
            "support": {
                "issues": "https://github.com/phpDocumentor/ReflectionDocBlock/issues",
                "source": "https://github.com/phpDocumentor/ReflectionDocBlock/tree/release/2.x"
            },
            "time": "2016-01-25T08:17:30+00:00"
        },
        {
            "name": "phpspec/prophecy",
            "version": "v1.10.3",
            "source": {
                "type": "git",
                "url": "https://github.com/phpspec/prophecy.git",
                "reference": "451c3cd1418cf640de218914901e51b064abb093"
            },
            "dist": {
                "type": "zip",
                "url": "https://api.github.com/repos/phpspec/prophecy/zipball/451c3cd1418cf640de218914901e51b064abb093",
                "reference": "451c3cd1418cf640de218914901e51b064abb093",
                "shasum": ""
            },
            "require": {
                "doctrine/instantiator": "^1.0.2",
                "php": "^5.3|^7.0",
                "phpdocumentor/reflection-docblock": "^2.0|^3.0.2|^4.0|^5.0",
                "sebastian/comparator": "^1.2.3|^2.0|^3.0|^4.0",
                "sebastian/recursion-context": "^1.0|^2.0|^3.0|^4.0"
            },
            "require-dev": {
                "phpspec/phpspec": "^2.5 || ^3.2",
                "phpunit/phpunit": "^4.8.35 || ^5.7 || ^6.5 || ^7.1"
            },
            "type": "library",
            "extra": {
                "branch-alias": {
                    "dev-master": "1.10.x-dev"
                }
            },
            "autoload": {
                "psr-4": {
                    "Prophecy\\": "src/Prophecy"
                }
            },
            "notification-url": "https://packagist.org/downloads/",
            "license": [
                "MIT"
            ],
            "authors": [
                {
                    "name": "Konstantin Kudryashov",
                    "email": "ever.zet@gmail.com",
                    "homepage": "http://everzet.com"
                },
                {
                    "name": "Marcello Duarte",
                    "email": "marcello.duarte@gmail.com"
                }
            ],
            "description": "Highly opinionated mocking framework for PHP 5.3+",
            "homepage": "https://github.com/phpspec/prophecy",
            "keywords": [
                "Double",
                "Dummy",
                "fake",
                "mock",
                "spy",
                "stub"
            ],
            "support": {
                "issues": "https://github.com/phpspec/prophecy/issues",
                "source": "https://github.com/phpspec/prophecy/tree/v1.10.3"
            },
            "time": "2020-03-05T15:02:03+00:00"
        },
        {
            "name": "sebastian/comparator",
            "version": "1.2.4",
            "source": {
                "type": "git",
                "url": "https://github.com/sebastianbergmann/comparator.git",
                "reference": "2b7424b55f5047b47ac6e5ccb20b2aea4011d9be"
            },
            "dist": {
                "type": "zip",
                "url": "https://api.github.com/repos/sebastianbergmann/comparator/zipball/2b7424b55f5047b47ac6e5ccb20b2aea4011d9be",
                "reference": "2b7424b55f5047b47ac6e5ccb20b2aea4011d9be",
                "shasum": ""
            },
            "require": {
                "php": ">=5.3.3",
                "sebastian/diff": "~1.2",
                "sebastian/exporter": "~1.2 || ~2.0"
            },
            "require-dev": {
                "phpunit/phpunit": "~4.4"
            },
            "type": "library",
            "extra": {
                "branch-alias": {
                    "dev-master": "1.2.x-dev"
                }
            },
            "autoload": {
                "classmap": [
                    "src/"
                ]
            },
            "notification-url": "https://packagist.org/downloads/",
            "license": [
                "BSD-3-Clause"
            ],
            "authors": [
                {
                    "name": "Jeff Welch",
                    "email": "whatthejeff@gmail.com"
                },
                {
                    "name": "Volker Dusch",
                    "email": "github@wallbash.com"
                },
                {
                    "name": "Bernhard Schussek",
                    "email": "bschussek@2bepublished.at"
                },
                {
                    "name": "Sebastian Bergmann",
                    "email": "sebastian@phpunit.de"
                }
            ],
            "description": "Provides the functionality to compare PHP values for equality",
            "homepage": "http://www.github.com/sebastianbergmann/comparator",
            "keywords": [
                "comparator",
                "compare",
                "equality"
            ],
            "support": {
                "issues": "https://github.com/sebastianbergmann/comparator/issues",
                "source": "https://github.com/sebastianbergmann/comparator/tree/1.2"
            },
            "time": "2017-01-29T09:50:25+00:00"
        },
        {
            "name": "sebastian/diff",
            "version": "1.4.3",
            "source": {
                "type": "git",
                "url": "https://github.com/sebastianbergmann/diff.git",
                "reference": "7f066a26a962dbe58ddea9f72a4e82874a3975a4"
            },
            "dist": {
                "type": "zip",
                "url": "https://api.github.com/repos/sebastianbergmann/diff/zipball/7f066a26a962dbe58ddea9f72a4e82874a3975a4",
                "reference": "7f066a26a962dbe58ddea9f72a4e82874a3975a4",
                "shasum": ""
            },
            "require": {
                "php": "^5.3.3 || ^7.0"
            },
            "require-dev": {
                "phpunit/phpunit": "^4.8.35 || ^5.7 || ^6.0"
            },
            "type": "library",
            "extra": {
                "branch-alias": {
                    "dev-master": "1.4-dev"
                }
            },
            "autoload": {
                "classmap": [
                    "src/"
                ]
            },
            "notification-url": "https://packagist.org/downloads/",
            "license": [
                "BSD-3-Clause"
            ],
            "authors": [
                {
                    "name": "Kore Nordmann",
                    "email": "mail@kore-nordmann.de"
                },
                {
                    "name": "Sebastian Bergmann",
                    "email": "sebastian@phpunit.de"
                }
            ],
            "description": "Diff implementation",
            "homepage": "https://github.com/sebastianbergmann/diff",
            "keywords": [
                "diff"
            ],
            "support": {
                "issues": "https://github.com/sebastianbergmann/diff/issues",
                "source": "https://github.com/sebastianbergmann/diff/tree/1.4"
            },
            "time": "2017-05-22T07:24:03+00:00"
        },
        {
            "name": "sebastian/exporter",
            "version": "2.0.0",
            "source": {
                "type": "git",
                "url": "https://github.com/sebastianbergmann/exporter.git",
                "reference": "ce474bdd1a34744d7ac5d6aad3a46d48d9bac4c4"
            },
            "dist": {
                "type": "zip",
                "url": "https://api.github.com/repos/sebastianbergmann/exporter/zipball/ce474bdd1a34744d7ac5d6aad3a46d48d9bac4c4",
                "reference": "ce474bdd1a34744d7ac5d6aad3a46d48d9bac4c4",
                "shasum": ""
            },
            "require": {
                "php": ">=5.3.3",
                "sebastian/recursion-context": "~2.0"
            },
            "require-dev": {
                "ext-mbstring": "*",
                "phpunit/phpunit": "~4.4"
            },
            "type": "library",
            "extra": {
                "branch-alias": {
                    "dev-master": "2.0.x-dev"
                }
            },
            "autoload": {
                "classmap": [
                    "src/"
                ]
            },
            "notification-url": "https://packagist.org/downloads/",
            "license": [
                "BSD-3-Clause"
            ],
            "authors": [
                {
                    "name": "Jeff Welch",
                    "email": "whatthejeff@gmail.com"
                },
                {
                    "name": "Volker Dusch",
                    "email": "github@wallbash.com"
                },
                {
                    "name": "Bernhard Schussek",
                    "email": "bschussek@2bepublished.at"
                },
                {
                    "name": "Sebastian Bergmann",
                    "email": "sebastian@phpunit.de"
                },
                {
                    "name": "Adam Harvey",
                    "email": "aharvey@php.net"
                }
            ],
            "description": "Provides the functionality to export PHP variables for visualization",
            "homepage": "http://www.github.com/sebastianbergmann/exporter",
            "keywords": [
                "export",
                "exporter"
            ],
            "support": {
                "issues": "https://github.com/sebastianbergmann/exporter/issues",
                "source": "https://github.com/sebastianbergmann/exporter/tree/master"
            },
            "time": "2016-11-19T08:54:04+00:00"
        },
        {
            "name": "sebastian/recursion-context",
            "version": "2.0.0",
            "source": {
                "type": "git",
                "url": "https://github.com/sebastianbergmann/recursion-context.git",
                "reference": "2c3ba150cbec723aa057506e73a8d33bdb286c9a"
            },
            "dist": {
                "type": "zip",
                "url": "https://api.github.com/repos/sebastianbergmann/recursion-context/zipball/2c3ba150cbec723aa057506e73a8d33bdb286c9a",
                "reference": "2c3ba150cbec723aa057506e73a8d33bdb286c9a",
                "shasum": ""
            },
            "require": {
                "php": ">=5.3.3"
            },
            "require-dev": {
                "phpunit/phpunit": "~4.4"
            },
            "type": "library",
            "extra": {
                "branch-alias": {
                    "dev-master": "2.0.x-dev"
                }
            },
            "autoload": {
                "classmap": [
                    "src/"
                ]
            },
            "notification-url": "https://packagist.org/downloads/",
            "license": [
                "BSD-3-Clause"
            ],
            "authors": [
                {
                    "name": "Jeff Welch",
                    "email": "whatthejeff@gmail.com"
                },
                {
                    "name": "Sebastian Bergmann",
                    "email": "sebastian@phpunit.de"
                },
                {
                    "name": "Adam Harvey",
                    "email": "aharvey@php.net"
                }
            ],
            "description": "Provides functionality to recursively process PHP variables",
            "homepage": "http://www.github.com/sebastianbergmann/recursion-context",
            "support": {
                "issues": "https://github.com/sebastianbergmann/recursion-context/issues",
                "source": "https://github.com/sebastianbergmann/recursion-context/tree/master"
            },
            "time": "2016-11-19T07:33:16+00:00"
        },
        {
            "name": "symfony/phpunit-bridge",
            "version": "v4.2.12",
            "source": {
                "type": "git",
                "url": "https://github.com/symfony/phpunit-bridge.git",
                "reference": "80f9ffa6afcc27c7b00e8b8446b1d5d48d94bae7"
            },
            "dist": {
                "type": "zip",
                "url": "https://api.github.com/repos/symfony/phpunit-bridge/zipball/80f9ffa6afcc27c7b00e8b8446b1d5d48d94bae7",
                "reference": "80f9ffa6afcc27c7b00e8b8446b1d5d48d94bae7",
                "shasum": ""
            },
            "require": {
                "php": ">=5.3.3"
            },
            "conflict": {
                "phpunit/phpunit": "<4.8.35|<5.4.3,>=5.0"
            },
            "suggest": {
                "symfony/debug": "For tracking deprecated interfaces usages at runtime with DebugClassLoader"
            },
            "bin": [
                "bin/simple-phpunit"
            ],
            "type": "symfony-bridge",
            "extra": {
                "branch-alias": {
                    "dev-master": "4.2-dev"
                },
                "thanks": {
                    "name": "phpunit/phpunit",
                    "url": "https://github.com/sebastianbergmann/phpunit"
                }
            },
            "autoload": {
                "files": [
                    "bootstrap.php"
                ],
                "psr-4": {
                    "Symfony\\Bridge\\PhpUnit\\": ""
                },
                "exclude-from-classmap": [
                    "/Tests/"
                ]
            },
            "notification-url": "https://packagist.org/downloads/",
            "license": [
                "MIT"
            ],
            "authors": [
                {
                    "name": "Nicolas Grekas",
                    "email": "p@tchwork.com"
                },
                {
                    "name": "Symfony Community",
                    "homepage": "https://symfony.com/contributors"
                }
            ],
            "description": "Symfony PHPUnit Bridge",
            "homepage": "https://symfony.com",
            "support": {
                "source": "https://github.com/symfony/phpunit-bridge/tree/4.2"
            },
            "time": "2019-07-05T06:33:37+00:00"
        }
    ],
    "aliases": [],
    "minimum-stability": "stable",
    "stability-flags": [],
    "prefer-stable": false,
    "prefer-lowest": false,
    "platform": {
        "php": "^5.3.2 || ^7.0 || ^8.0"
    },
    "platform-dev": [],
    "platform-overrides": {
        "php": "5.3.9"
    },
    "plugin-api-version": "2.0.0"
}<|MERGE_RESOLUTION|>--- conflicted
+++ resolved
@@ -4,11 +4,7 @@
         "Read more about it at https://getcomposer.org/doc/01-basic-usage.md#installing-dependencies",
         "This file is @generated automatically"
     ],
-<<<<<<< HEAD
     "content-hash": "9b94ece2895724239b36aec399e5321a",
-=======
-    "content-hash": "f572867898a016e14b08d0b15faedffb",
->>>>>>> 32873794
     "packages": [
         {
             "name": "composer/ca-bundle",
@@ -87,7 +83,6 @@
         },
         {
             "name": "composer/semver",
-<<<<<<< HEAD
             "version": "3.2.4",
             "source": {
                 "type": "git",
@@ -98,18 +93,6 @@
                 "type": "zip",
                 "url": "https://api.github.com/repos/composer/semver/zipball/a02fdf930a3c1c3ed3a49b5f63859c0c20e10464",
                 "reference": "a02fdf930a3c1c3ed3a49b5f63859c0c20e10464",
-=======
-            "version": "1.7.2",
-            "source": {
-                "type": "git",
-                "url": "https://github.com/composer/semver.git",
-                "reference": "647490bbcaf7fc4891c58f47b825eb99d19c377a"
-            },
-            "dist": {
-                "type": "zip",
-                "url": "https://api.github.com/repos/composer/semver/zipball/647490bbcaf7fc4891c58f47b825eb99d19c377a",
-                "reference": "647490bbcaf7fc4891c58f47b825eb99d19c377a",
->>>>>>> 32873794
                 "shasum": ""
             },
             "require": {
@@ -177,11 +160,7 @@
                     "type": "tidelift"
                 }
             ],
-<<<<<<< HEAD
             "time": "2020-11-13T08:59:24+00:00"
-=======
-            "time": "2020-12-03T15:47:16+00:00"
->>>>>>> 32873794
         },
         {
             "name": "composer/spdx-licenses",
@@ -244,7 +223,7 @@
             "support": {
                 "irc": "irc://irc.freenode.org/composer",
                 "issues": "https://github.com/composer/spdx-licenses/issues",
-                "source": "https://github.com/composer/spdx-licenses/tree/1.5.4"
+                "source": "https://github.com/composer/spdx-licenses/tree/1.5.5"
             },
             "funding": [
                 {
