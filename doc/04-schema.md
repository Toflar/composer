--- conflicted
+++ resolved
@@ -552,27 +552,23 @@
 }
 ```
 
-<<<<<<< HEAD
+#### Exclude files from classmaps
+
+If you want to exclude some files or folders from the classmap you can use the 'exclude-from-classmap' property.
+This might be useful to exclude test classes in your live environment, for example.
+
+The classmap generator will ignore all files in the paths configured here.
+
+Example:
+
+```json
+{
+    "autoload": {
+        "exclude-from-classmap": ["/Tests/", "/test/", "/tests/"]
+    }
+}
+
 ### autoload-dev <span>([root-only](04-schema.md#root-package))</span>
-=======
-#### Exclude files from classmap
-
-If you want to exclude some files or folders from the classmap you can use the 'exclude-from-classmap' property.
-This might be useful to exclude UnitTest classes from the classmap in your live environment, for example.
-
-The classmap generator will ignore all files which match your configured regex pattern.
-Please note that configured regex pattern will be interpreted as case sensitive.
-
-```json
-{
-    "autoload": {
-        "exclude-from-classmap": ["/Tests/", "/test/", "/tests/"]
-    }
-}
-```
-
-### autoload-dev <span>(root-only)</span>
->>>>>>> 7522a330
 
 This section allows to define autoload rules for development purposes.
 
@@ -750,7 +746,7 @@
 
 ### config <span>([root-only](04-schema.md#root-package))</span>
 
-A set of configuration options. It is only used for projects. See 
+A set of configuration options. It is only used for projects. See
 [Config](06-config.md) for a description of each individual option.
 
 ### scripts <span>([root-only](04-schema.md#root-package))</span>
@@ -811,7 +807,7 @@
 
 ### non-feature-branches
 
-A list of regex patterns of branch names that are non-numeric (e.g. "latest" or something), 
+A list of regex patterns of branch names that are non-numeric (e.g. "latest" or something),
 that will NOT be handled as feature branches. This is an array of strings.
 
 If you have non-numeric branch names, for example like "latest", "current", "latest-stable"
