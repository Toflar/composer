# Command-line interface / Commands

You've already learned how to use the command-line interface to do some
things. This chapter documents all the available commands.

To get help from the command-line, simply call `composer` or `composer list`
to see the complete list of commands, then `--help` combined with any of those
can give you more information.

As Composer uses [symfony/console](https://github.com/symfony/console) you can call commands by short name if it's not ambiguous.
```sh
composer dump
```
calls `composer dump-autoload`.

## Global Options

The following options are available with every command:

* **--verbose (-v):** Increase verbosity of messages.
* **--help (-h):** Display help information.
* **--quiet (-q):** Do not output any message.
* **--no-interaction (-n):** Do not ask any interactive question.
* **--no-plugins:** Disables plugins.
* **--working-dir (-d):** If specified, use the given directory as working directory.
* **--profile:** Display timing and memory usage information
* **--ansi:** Force ANSI output.
* **--no-ansi:** Disable ANSI output.
* **--version (-V):** Display this application version.

## Process Exit Codes

* **0:** OK
* **1:** Generic/unknown error code
* **2:** Dependency solving error code

## init

In the [Libraries](02-libraries.md) chapter we looked at how to create a
`composer.json` by hand. There is also an `init` command available that makes
it a bit easier to do this.

When you run the command it will interactively ask you to fill in the fields,
while using some smart defaults.

```sh
php composer.phar init
```

### Options

* **--name:** Name of the package.
* **--description:** Description of the package.
* **--author:** Author name of the package.
* **--type:** Type of package.
* **--homepage:** Homepage of the package.
* **--require:** Package to require with a version constraint. Should be
  in format `foo/bar:1.0.0`.
* **--require-dev:** Development requirements, see **--require**.
* **--stability (-s):** Value for the `minimum-stability` field.
* **--license (-l):** License of package.
* **--repository:** Provide one (or more) custom repositories. They will be stored
  in the generated composer.json, and used for auto-completion when prompting for
  the list of requires. Every repository can be either an HTTP URL pointing
  to a `composer` repository or a JSON string which similar to what the
  [repositories](04-schema.md#repositories) key accepts.

## install / i

The `install` command reads the `composer.json` file from the current
directory, resolves the dependencies, and installs them into `vendor`.

```sh
php composer.phar install
```

If there is a `composer.lock` file in the current directory, it will use the
exact versions from there instead of resolving them. This ensures that
everyone using the library will get the same versions of the dependencies.

If there is no `composer.lock` file, Composer will create one after dependency
resolution.

### Options

* **--prefer-source:** There are two ways of downloading a package: `source`
  and `dist`. For stable versions Composer will use the `dist` by default.
  The `source` is a version control repository. If `--prefer-source` is
  enabled, Composer will install from `source` if there is one. This is
  useful if you want to make a bugfix to a project and get a local git
  clone of the dependency directly.
* **--prefer-dist:** Reverse of `--prefer-source`, Composer will install
  from `dist` if possible. This can speed up installs substantially on build
  servers and other use cases where you typically do not run updates of the
  vendors. It is also a way to circumvent problems with git if you do not
  have a proper setup.
* **--dry-run:** If you want to run through an installation without actually
  installing a package, you can use `--dry-run`. This will simulate the
  installation and show you what would happen.
* **--dev:** Install packages listed in `require-dev` (this is the default behavior).
* **--no-dev:** Skip installing packages listed in `require-dev`. The autoloader
  generation skips the `autoload-dev` rules.
* **--no-autoloader:** Skips autoloader generation.
* **--no-scripts:** Skips execution of scripts defined in `composer.json`.
* **--no-progress:** Removes the progress display that can mess with some
  terminals or scripts which don't handle backspace characters.
* **--no-suggest:** Skips suggested packages in the output.
* **--optimize-autoloader (-o):** Convert PSR-0/4 autoloading to classmap to get a faster
  autoloader. This is recommended especially for production, but can take
  a bit of time to run so it is currently not done by default.
* **--classmap-authoritative (-a):** Autoload classes from the classmap only.
  Implicitly enables `--optimize-autoloader`.
* **--apcu-autoloader:** Use APCu to cache found/not-found classes.
* **--ignore-platform-reqs:** ignore `php`, `hhvm`, `lib-*` and `ext-*`
  requirements and force the installation even if the local machine does not
  fulfill these. See also the [`platform`](06-config.md#platform) config option.

## update / u

In order to get the latest versions of the dependencies and to update the
`composer.lock` file, you should use the `update` command. This command is also
aliased as `upgrade` as it does the same as `upgrade` does if you are thinking
of `apt-get` or similar package managers.

```sh
php composer.phar update
```

This will resolve all dependencies of the project and write the exact versions
into `composer.lock`.

If you only want to update a few packages and not all, you can list them as such:

```sh
php composer.phar update vendor/package vendor/package2
```

You can also use wildcards to update a bunch of packages at once:

```sh
php composer.phar update vendor/*
```

### Options

* **--prefer-source:** Install packages from `source` when available.
* **--prefer-dist:** Install packages from `dist` when available.
* **--dry-run:** Simulate the command without actually doing anything.
* **--dev:** Install packages listed in `require-dev` (this is the default behavior).
* **--no-dev:** Skip installing packages listed in `require-dev`. The autoloader generation skips the `autoload-dev` rules.
* **--lock:** Only updates the lock file hash to suppress warning about the
  lock file being out of date.
* **--no-autoloader:** Skips autoloader generation.
* **--no-scripts:** Skips execution of scripts defined in `composer.json`.
* **--no-progress:** Removes the progress display that can mess with some
  terminals or scripts which don't handle backspace characters.
* **--no-suggest:** Skips suggested packages in the output.
* **--with-dependencies:** Add also dependencies of whitelisted packages to the whitelist, except those that are root requirements.
* **--with-all-dependencies:** Add also all dependencies of whitelisted packages to the whitelist, including those that are root requirements.
* **--optimize-autoloader (-o):** Convert PSR-0/4 autoloading to classmap to get a faster
  autoloader. This is recommended especially for production, but can take
  a bit of time to run so it is currently not done by default.
* **--classmap-authoritative (-a):** Autoload classes from the classmap only.
  Implicitly enables `--optimize-autoloader`.
* **--apcu-autoloader:** Use APCu to cache found/not-found classes.
* **--ignore-platform-reqs:** ignore `php`, `hhvm`, `lib-*` and `ext-*`
  requirements and force the installation even if the local machine does not
  fulfill these. See also the [`platform`](06-config.md#platform) config option.
* **--prefer-stable:** Prefer stable versions of dependencies.
* **--prefer-lowest:** Prefer lowest versions of dependencies. Useful for testing minimal
  versions of requirements, generally used with `--prefer-stable`.
* **--interactive:** Interactive interface with autocompletion to select the packages to update.
* **--root-reqs:** Restricts the update to your first degree dependencies.

## require

The `require` command adds new packages to the `composer.json` file from
the current directory. If no file exists one will be created on the fly.

```sh
php composer.phar require
```

After adding/changing the requirements, the modified requirements will be
installed or updated.

If you do not want to choose requirements interactively, you can pass them
to the command.

```sh
php composer.phar require vendor/package:2.* vendor/package2:dev-master
```

If you do not specify a package, composer will prompt you to search for a package, and given results, provide a list of  matches to require.

### Options

* **--dev:** Add packages to `require-dev`.
* **--prefer-source:** Install packages from `source` when available.
* **--prefer-dist:** Install packages from `dist` when available.
* **--no-progress:** Removes the progress display that can mess with some
  terminals or scripts which don't handle backspace characters.
* **--no-suggest:** Skips suggested packages in the output.
* **--no-update:** Disables the automatic update of the dependencies.
* **--no-scripts:** Skips execution of scripts defined in `composer.json`.
* **--update-no-dev:** Run the dependency update with the `--no-dev` option.
* **--update-with-dependencies:** Also update dependencies of the newly required packages, except those that are root requirements.
* **--update-with-all-dependencies:** Also update dependencies of the newly required packages, including those that are root requirements.
* **--ignore-platform-reqs:** ignore `php`, `hhvm`, `lib-*` and `ext-*`
  requirements and force the installation even if the local machine does not
  fulfill these. See also the [`platform`](06-config.md#platform) config option.
* **--prefer-stable:** Prefer stable versions of dependencies.
* **--prefer-lowest:** Prefer lowest versions of dependencies. Useful for testing minimal
  versions of requirements, generally used with `--prefer-stable`.
* **--sort-packages:** Keep packages sorted in `composer.json`.
* **--optimize-autoloader (-o):** Convert PSR-0/4 autoloading to classmap to
  get a faster autoloader. This is recommended especially for production, but
  can take a bit of time to run so it is currently not done by default.
* **--classmap-authoritative (-a):** Autoload classes from the classmap only.
  Implicitly enables `--optimize-autoloader`.
* **--apcu-autoloader:** Use APCu to cache found/not-found classes.

## remove

The `remove` command removes packages from the `composer.json` file from
the current directory.

```sh
php composer.phar remove vendor/package vendor/package2
```

After removing the requirements, the modified requirements will be
uninstalled.

### Options
* **--dev:** Remove packages from `require-dev`.
* **--no-progress:** Removes the progress display that can mess with some
  terminals or scripts which don't handle backspace characters.
* **--no-update:** Disables the automatic update of the dependencies.
* **--no-scripts:** Skips execution of scripts defined in `composer.json`.
* **--update-no-dev:** Run the dependency update with the --no-dev option.
* **--update-with-dependencies:** Also update dependencies of the removed packages.
* **--ignore-platform-reqs:** ignore `php`, `hhvm`, `lib-*` and `ext-*`
  requirements and force the installation even if the local machine does not
  fulfill these. See also the [`platform`](06-config.md#platform) config option.
* **--optimize-autoloader (-o):** Convert PSR-0/4 autoloading to classmap to
  get a faster autoloader. This is recommended especially for production, but
  can take a bit of time to run so it is currently not done by default.
* **--classmap-authoritative (-a):** Autoload classes from the classmap only.
  Implicitly enables `--optimize-autoloader`.
* **--apcu-autoloader:** Use APCu to cache found/not-found classes.

## check-platform-reqs

The check-platform-reqs command checks that your PHP and extensions versions
match the platform requirements of the installed packages. This can be used
to verify that a production server has all the extensions needed to run a
project after installing it for example.

## global

The global command allows you to run other commands like `install`, `remove`, `require`
or `update` as if you were running them from the [COMPOSER_HOME](#composer-home)
directory.

This is merely a helper to manage a project stored in a central location that
can hold CLI tools or Composer plugins that you want to have available everywhere.

This can be used to install CLI utilities globally. Here is an example:

```sh
php composer.phar global require friendsofphp/php-cs-fixer
```

Now the `php-cs-fixer` binary is available globally. Make sure your global
[vendor binaries](articles/vendor-binaries.md) directory is in your `$PATH`
environment variable, you can get its location with the following command :

```sh
php composer.phar global config bin-dir --absolute
```

If you wish to update the binary later on you can run a global update:

```sh
php composer.phar global update
```

## search

The search command allows you to search through the current project's package
repositories. Usually this will be packagist. You simply pass it the
terms you want to search for.

```sh
php composer.phar search monolog
```

You can also search for more than one term by passing multiple arguments.

### Options

* **--only-name (-N):** Search only in name.
* **--type (-t):** Search for a specific package type.

## show

To list all of the available packages, you can use the `show` command.

```sh
php composer.phar show
```

To filter the list you can pass a package mask using wildcards.

```sh
php composer.phar show monolog/*

monolog/monolog 1.19.0 Sends your logs to files, sockets, inboxes, databases and various web services
```

If you want to see the details of a certain package, you can pass the package
name.

```sh
php composer.phar show monolog/monolog

name     : monolog/monolog
versions : master-dev, 1.0.2, 1.0.1, 1.0.0, 1.0.0-RC1
type     : library
names    : monolog/monolog
source   : [git] https://github.com/Seldaek/monolog.git 3d4e60d0cbc4b888fe5ad223d77964428b1978da
dist     : [zip] https://github.com/Seldaek/monolog/zipball/3d4e60d0cbc4b888fe5ad223d77964428b1978da 3d4e60d0cbc4b888fe5ad223d77964428b1978da
license  : MIT

autoload
psr-0
Monolog : src/

requires
php >=5.3.0
```

You can even pass the package version, which will tell you the details of that
specific version.

```sh
php composer.phar show monolog/monolog 1.0.2
```

### Options

* **--all :** List all packages available in all your repositories.
* **--installed (-i):** List the packages that are installed (this is enabled by default, and deprecated).
* **--platform (-p):** List only platform packages (php & extensions).
* **--available (-a):** List available packages only.
* **--self (-s):** List the root package info.
* **--name-only (-N):** List package names only.
* **--path (-P):** List package paths.
* **--tree (-t):** List your dependencies as a tree. If you pass a package name it will show the dependency tree for that package.
* **--latest (-l):** List all installed packages including their latest version.
* **--outdated (-o):** Implies --latest, but this lists *only* packages that have a newer version available.
* **--minor-only (-m):** Use with --latest. Only shows packages that have minor SemVer-compatible updates.
* **--direct (-D):** Restricts the list of packages to your direct dependencies.
* **--strict:** Return a non-zero exit code when there are outdated packages.
* **--format (-f):** Lets you pick between text (default) or json output format.

## outdated

The `outdated` command shows a list of installed packages that have updates available,
including their current and latest versions. This is basically an alias for
`composer show -lo`.

The color coding is as such:

- **green (=)**: Dependency is in the latest version and is up to date.
- **yellow (~)**: Dependency has a new version available that includes backwards compatibility breaks according to semver, so upgrade when
  you can but it may involve work.
- **red (!)**: Dependency has a new version that is semver-compatible and you should upgrade it.

### Options

* **--all (-a):** Show all packages, not just outdated (alias for `composer show -l`).
* **--direct (-D):** Restricts the list of packages to your direct dependencies.
* **--strict:** Returns non-zero exit code if any package is outdated.
* **--minor-only (-m):** Only shows packages that have minor SemVer-compatible updates.
* **--format (-f):** Lets you pick between text (default) or json output format.

## browse / home

The `browse` (aliased to `home`) opens a package's repository URL or homepage
in your browser.

### Options

* **--homepage (-H):** Open the homepage instead of the repository URL.
* **--show (-s):** Only show the homepage or repository URL.

## suggests

Lists all packages suggested by currently installed set of packages. You can
optionally pass one or multiple package names in the format of `vendor/package`
to limit output to suggestions made by those packages only.

Use the `--by-package` or `--by-suggestion` flags to group the output by
the package offering the suggestions or the suggested packages respectively.

Use the `--verbose (-v)` flag to display the suggesting package and the suggestion reason.
This implies `--by-package --by-suggestion`, showing both lists.

### Options

* **--by-package:** Groups output by suggesting package.
* **--by-suggestion:** Groups output by suggested package.
* **--no-dev:** Excludes suggestions from `require-dev` packages.

## depends (why)

The `depends` command tells you which other packages depend on a certain
package. As with installation `require-dev` relationships are only considered
for the root package.

```sh
php composer.phar depends doctrine/lexer
 doctrine/annotations v1.2.7 requires doctrine/lexer (1.*)
 doctrine/common      v2.6.1 requires doctrine/lexer (1.*)
```

You can optionally specify a version constraint after the package to limit the
search.

Add the `--tree` or `-t` flag to show a recursive tree of why the package is
depended upon, for example:

```sh
php composer.phar depends psr/log -t
psr/log 1.0.0 Common interface for logging libraries
|- aboutyou/app-sdk 2.6.11 (requires psr/log 1.0.*)
|  `- __root__ (requires aboutyou/app-sdk ^2.6)
|- monolog/monolog 1.17.2 (requires psr/log ~1.0)
|  `- laravel/framework v5.2.16 (requires monolog/monolog ~1.11)
|     `- __root__ (requires laravel/framework ^5.2)
`- symfony/symfony v3.0.2 (requires psr/log ~1.0)
   `- __root__ (requires symfony/symfony ^3.0)
```

### Options

* **--recursive (-r):** Recursively resolves up to the root package.
* **--tree (-t):** Prints the results as a nested tree, implies -r.

## prohibits (why-not)

The `prohibits` command tells you which packages are blocking a given package
from being installed. Specify a version constraint to verify whether upgrades
can be performed in your project, and if not why not. See the following
example:

```sh
php composer.phar prohibits symfony/symfony 3.1
 laravel/framework v5.2.16 requires symfony/var-dumper (2.8.*|3.0.*)
```

Note that you can also specify platform requirements, for example to check
whether you can upgrade your server to PHP 8.0:

```sh
php composer.phar prohibits php:8
 doctrine/cache        v1.6.0 requires php (~5.5|~7.0)
 doctrine/common       v2.6.1 requires php (~5.5|~7.0)
 doctrine/instantiator 1.0.5  requires php (>=5.3,<8.0-DEV)
```

As with `depends` you can request a recursive lookup, which will list all
packages depending on the packages that cause the conflict.

### Options

* **--recursive (-r):** Recursively resolves up to the root package.
* **--tree (-t):** Prints the results as a nested tree, implies -r.

## validate

You should always run the `validate` command before you commit your
`composer.json` file, and before you tag a release. It will check if your
`composer.json` is valid.

```sh
php composer.phar validate
```

### Options

* **--no-check-all:** Do not emit a warning if requirements in `composer.json` use unbound version constraints.
* **--no-check-lock:** Do not emit an error if `composer.lock` exists and is not up to date.
* **--no-check-publish:** Do not emit an error if `composer.json` is unsuitable for publishing as a package on Packagist but is otherwise valid.
* **--with-dependencies:** Also validate the composer.json of all installed dependencies.
* **--strict:** Return a non-zero exit code for warnings as well as errors.

## status

If you often need to modify the code of your dependencies and they are
installed from source, the `status` command allows you to check if you have
local changes in any of them.

```sh
php composer.phar status
```

With the `--verbose` option you get some more information about what was
changed:

```sh
php composer.phar status -v

You have changes in the following dependencies:
vendor/seld/jsonlint:
    M README.mdown
```

## self-update (selfupdate)

To update Composer itself to the latest version, run the `self-update`
command. It will replace your `composer.phar` with the latest version.

```sh
php composer.phar self-update
```

If you would like to instead update to a specific release simply specify it:

```sh
php composer.phar self-update 1.0.0-alpha7
```

If you have installed Composer for your entire system (see [global installation](00-intro.md#globally)),
you may have to run the command with `root` privileges

```sh
sudo -H composer self-update
```

### Options

* **--rollback (-r):** Rollback to the last version you had installed.
* **--clean-backups:** Delete old backups during an update. This makes the
  current version of Composer the only backup available after the update.
* **--no-progress:** Do not output download progress.
* **--update-keys:** Prompt user for a key update.
* **--stable:** Force an update to the stable channel.
* **--preview:** Force an update to the preview channel.
* **--snapshot:** Force an update to the snapshot channel.

## config

The `config` command allows you to edit composer config settings and repositories
in either the local `composer.json` file or the global `config.json` file.

Additionally it lets you edit most properties in the local `composer.json`.

```sh
php composer.phar config --list
```

### Usage

`config [options] [setting-key] [setting-value1] ... [setting-valueN]`

`setting-key` is a configuration option name and `setting-value1` is a
configuration value.  For settings that can take an array of values (like
`github-protocols`), more than one setting-value arguments are allowed.

You can also edit the values of the following properties:

`description`, `homepage`, `keywords`, `license`, `minimum-stability`,
`name`, `prefer-stable`, `type` and `version`.

See the [Config](06-config.md) chapter for valid configuration options.

### Options

* **--global (-g):** Operate on the global config file located at
  `$COMPOSER_HOME/config.json` by default.  Without this option, this command
  affects the local composer.json file or a file specified by `--file`.
* **--editor (-e):** Open the local composer.json file using in a text editor as
  defined by the `EDITOR` env variable.  With the `--global` option, this opens
  the global config file.
* **--auth (-a):** Affect auth config file (only used for --editor).
* **--unset:** Remove the configuration element named by `setting-key`.
* **--list (-l):** Show the list of current config variables.  With the `--global`
  option this lists the global configuration only.
* **--file="..." (-f):** Operate on a specific file instead of composer.json. Note
  that this cannot be used in conjunction with the `--global` option.
* **--absolute:** Returns absolute paths when fetching *-dir config values
  instead of relative.

### Modifying Repositories

In addition to modifying the config section, the `config` command also supports making
changes to the repositories section by using it the following way:

```sh
php composer.phar config repositories.foo vcs https://github.com/foo/bar
```

If your repository requires more configuration options, you can instead pass its JSON representation :

```sh
php composer.phar config repositories.foo '{"type": "vcs", "url": "http://svn.example.org/my-project/", "trunk-path": "master"}'
```

### Modifying Extra Values

In addition to modifying the config section, the `config` command also supports making
changes to the extra section by using it the following way:

```sh
php composer.phar config extra.foo.bar value
```

The dots indicate array nesting, a max depth of 3 levels is allowed though. The above
would set `"extra": { "foo": { "bar": "value" } }`.

## create-project

You can use Composer to create new projects from an existing package. This is
the equivalent of doing a git clone/svn checkout followed by a `composer install`
of the vendors.

There are several applications for this:

1. You can deploy application packages.
2. You can check out any package and start developing on patches for example.
3. Projects with multiple developers can use this feature to bootstrap the
   initial application for development.

To create a new project using Composer you can use the `create-project` command.
Pass it a package name, and the directory to create the project in. You can also
provide a version as third argument, otherwise the latest version is used.

If the directory does not currently exist, it will be created during installation.

```sh
php composer.phar create-project doctrine/orm path 2.2.*
```

It is also possible to run the command without params in a directory with an
existing `composer.json` file to bootstrap a project.

By default the command checks for the packages on packagist.org.

### Options

* **--stability (-s):** Minimum stability of package. Defaults to `stable`.
* **--prefer-source:** Install packages from `source` when available.
* **--prefer-dist:** Install packages from `dist` when available.
* **--repository:** Provide a custom repository to search for the package,
  which will be used instead of packagist. Can be either an HTTP URL pointing
  to a `composer` repository, a path to a local `packages.json` file, or a
  JSON string which similar to what the [repositories](04-schema.md#repositories)
  key accepts.
* **--dev:** Install packages listed in `require-dev`.
* **--no-dev:** Disables installation of require-dev packages.
* **--no-scripts:** Disables the execution of the scripts defined in the root
  package.
* **--no-progress:** Removes the progress display that can mess with some
  terminals or scripts which don't handle backspace characters.
* **--no-secure-http:** Disable the secure-http config option temporarily while
  installing the root package. Use at your own risk. Using this flag is a bad
  idea.
* **--keep-vcs:** Skip the deletion of the VCS metadata for the created
  project. This is mostly useful if you run the command in non-interactive
  mode.
* **--remove-vcs:** Force-remove the VCS metadata without prompting.
* **--no-install:** Disables installation of the vendors.
* **--ignore-platform-reqs:** ignore `php`, `hhvm`, `lib-*` and `ext-*`
  requirements and force the installation even if the local machine does not
  fulfill these.

## dump-autoload (dumpautoload)

If you need to update the autoloader because of new classes in a classmap
package for example, you can use `dump-autoload` to do that without having to
go through an install or update.

Additionally, it can dump an optimized autoloader that converts PSR-0/4 packages
into classmap ones for performance reasons. In large applications with many
classes, the autoloader can take up a substantial portion of every request's
time. Using classmaps for everything is less convenient in development, but
using this option you can still use PSR-0/4 for convenience and classmaps for
performance.

### Options
* **--no-scripts:** Skips the execution of all scripts defined in `composer.json` file.
* **--optimize (-o):** Convert PSR-0/4 autoloading to classmap to get a faster
  autoloader. This is recommended especially for production, but can take
  a bit of time to run so it is currently not done by default.
* **--classmap-authoritative (-a):** Autoload classes from the classmap only.
  Implicitly enables `--optimize`.
* **--apcu:** Use APCu to cache found/not-found classes.
* **--no-dev:** Disables autoload-dev rules.

## clear-cache (clearcache)

Deletes all content from Composer's cache directories.

## licenses

Lists the name, version and license of every package installed. Use
`--format=json` to get machine readable output.

### Options

* **--format:** Format of the output: text or json (default: "text")
* **--no-dev:** Remove dev dependencies from the output

## run-script

### Options

* **--timeout:** Set the script timeout in seconds, or 0 for no timeout.
* **--dev:** Sets the dev mode.
* **--no-dev:** Disable dev mode.
* **--list (-l):** List user defined scripts.

To run [scripts](articles/scripts.md) manually you can use this command,
give it the script name and optionally any required arguments.

## exec

Executes a vendored binary/script. You can execute any command and this will
ensure that the Composer bin-dir is pushed on your PATH before the command
runs.

### Options

* **--list (-l):** List the available composer binaries.

## diagnose

If you think you found a bug, or something is behaving strangely, you might
want to run the `diagnose` command to perform automated checks for many common
problems.

```sh
php composer.phar diagnose
```

## archive

This command is used to generate a zip/tar archive for a given package in a
given version. It can also be used to archive your entire project without
excluded/ignored files.

```sh
php composer.phar archive vendor/package 2.0.21 --format=zip
```

### Options

* **--format (-f):** Format of the resulting archive: tar or zip (default:
  "tar")
* **--dir:** Write the archive to this directory (default: ".")
* **--file:** Write the archive with the given file name.

## help

To get more information about a certain command, you can use `help`.

```sh
php composer.phar help install
```

## Command-line completion

Command-line completion can be enabled by following instructions
[on this page](https://github.com/bamarni/symfony-console-autocomplete).

## Environment variables

You can set a number of environment variables that override certain settings.
Whenever possible it is recommended to specify these settings in the `config`
section of `composer.json` instead. It is worth noting that the env vars will
always take precedence over the values specified in `composer.json`.

### COMPOSER

By setting the `COMPOSER` env variable it is possible to set the filename of
`composer.json` to something else.

For example:

```sh
COMPOSER=composer-other.json php composer.phar install
```

The generated lock file will use the same name: `composer-other.lock` in this example.

### COMPOSER_ROOT_VERSION

By setting this var you can specify the version of the root package, if it can
not be guessed from VCS info and is not present in `composer.json`.

### COMPOSER_VENDOR_DIR

By setting this var you can make Composer install the dependencies into a
directory other than `vendor`.

### COMPOSER_BIN_DIR

By setting this option you can change the `bin` ([Vendor Binaries](articles/vendor-binaries.md))
directory to something other than `vendor/bin`.

### http_proxy or HTTP_PROXY

If you are using Composer from behind an HTTP proxy, you can use the standard
`http_proxy` or `HTTP_PROXY` env vars. Simply set it to the URL of your proxy.
Many operating systems already set this variable for you.

Using `http_proxy` (lowercased) or even defining both might be preferable since
some tools like git or curl will only use the lower-cased `http_proxy` version.
Alternatively you can also define the git proxy using
`git config --global http.proxy <proxy url>`.

If you are using Composer in a non-CLI context (i.e. integration into a CMS or
similar use case), and need to support proxies, please provide the `CGI_HTTP_PROXY`
environment variable instead. See [httpoxy.org](https://httpoxy.org/) for further
details.

### no_proxy or NO_PROXY

If you are behind a proxy and would like to disable it for certain domains, you
can use the `no_proxy` or `NO_PROXY` env var. Simply set it to a comma separated list of
domains the proxy should *not* be used for.

The env var accepts domains, IP addresses, and IP address blocks in CIDR
notation. You can restrict the filter to a particular port (e.g. `:80`). You
can also set it to `*` to ignore the proxy for all HTTP requests.

### HTTP_PROXY_REQUEST_FULLURI

If you use a proxy but it does not support the request_fulluri flag, then you
should set this env var to `false` or `0` to prevent Composer from setting the
request_fulluri option.

### HTTPS_PROXY_REQUEST_FULLURI

If you use a proxy but it does not support the request_fulluri flag for HTTPS
requests, then you should set this env var to `false` or `0` to prevent Composer
from setting the request_fulluri option.

### COMPOSER_HOME

The `COMPOSER_HOME` var allows you to change the Composer home directory. This
is a hidden, global (per-user on the machine) directory that is shared between
all projects.

By default it points to `C:\Users\<user>\AppData\Roaming\Composer` on Windows
<<<<<<< HEAD
and `/Users/<user>/.composer` on macOS. On *nix systems that follow the [XDG Base
=======
and `/Users/<user>/.composer` on OSX. On \*nix systems that follow the [XDG Base
>>>>>>> a5156330
Directory Specifications](https://specifications.freedesktop.org/basedir-spec/basedir-spec-latest.html),
it points to `$XDG_CONFIG_HOME/composer`. On other \*nix systems, it points to
`/home/<user>/.composer`.

#### COMPOSER_HOME/config.json

You may put a `config.json` file into the location which `COMPOSER_HOME` points
to. Composer will merge this configuration with your project's `composer.json`
when you run the `install` and `update` commands.

This file allows you to set [repositories](05-repositories.md) and
[configuration](06-config.md) for the user's projects.

In case global configuration matches _local_ configuration, the _local_
configuration in the project's `composer.json` always wins.

### COMPOSER_CACHE_DIR

The `COMPOSER_CACHE_DIR` var allows you to change the Composer cache directory,
which is also configurable via the [`cache-dir`](06-config.md#cache-dir) option.

By default it points to `$COMPOSER_HOME/cache` on \*nix and macOS, and
`C:\Users\<user>\AppData\Local\Composer` (or `%LOCALAPPDATA%/Composer`) on Windows.

### COMPOSER_PROCESS_TIMEOUT

This env var controls the time Composer waits for commands (such as git
commands) to finish executing. The default value is 300 seconds (5 minutes).

### COMPOSER_CAFILE

By setting this environmental value, you can set a path to a certificate bundle
file to be used during SSL/TLS peer verification.

### COMPOSER_AUTH

The `COMPOSER_AUTH` var allows you to set up authentication as an environment variable.
The contents of the variable should be a JSON formatted object containing http-basic,
github-oauth, bitbucket-oauth, ... objects as needed, and following the
[spec from the config](06-config.md#gitlab-oauth).

### COMPOSER_DISCARD_CHANGES

This env var controls the [`discard-changes`](06-config.md#discard-changes) config option.

### COMPOSER_NO_INTERACTION

If set to 1, this env var will make Composer behave as if you passed the
`--no-interaction` flag to every command. This can be set on build boxes/CI.

### COMPOSER_ALLOW_SUPERUSER

If set to 1, this env disables the warning about running commands as root/super user.
It also disables automatic clearing of sudo sessions, so you should really only set this
if you use Composer as super user at all times like in docker containers.

### COMPOSER_MEMORY_LIMIT

If set, the value is used as php's memory_limit.

### COMPOSER_MIRROR_PATH_REPOS

If set to 1, this env changes the default path repository strategy to `mirror` instead
of `symlink`. As it is the default strategy being set it can still be overwritten by
repository options.

### COMPOSER_HTACCESS_PROTECT

Defaults to `1`. If set to `0`, Composer will not create `.htaccess` files in the
composer home, cache, and data directories.

&larr; [Libraries](02-libraries.md)  |  [Schema](04-schema.md) &rarr;<|MERGE_RESOLUTION|>--- conflicted
+++ resolved
@@ -856,11 +856,7 @@
 all projects.
 
 By default it points to `C:\Users\<user>\AppData\Roaming\Composer` on Windows
-<<<<<<< HEAD
-and `/Users/<user>/.composer` on macOS. On *nix systems that follow the [XDG Base
-=======
-and `/Users/<user>/.composer` on OSX. On \*nix systems that follow the [XDG Base
->>>>>>> a5156330
+and `/Users/<user>/.composer` on macOS. On \*nix systems that follow the [XDG Base
 Directory Specifications](https://specifications.freedesktop.org/basedir-spec/basedir-spec-latest.html),
 it points to `$XDG_CONFIG_HOME/composer`. On other \*nix systems, it points to
 `/home/<user>/.composer`.
