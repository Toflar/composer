--TEST--

See Github issue #4795 ( github.com/composer/composer/issues/4795 ).

Composer\Installer::allowListUpdateDependencies intentionally ignores root requirements even if said package is also a
dependency of one the requirements that is allowed for update.

--COMPOSER--
{
    "repositories": [
        {
            "type": "package",
            "package": [
                { "name": "a/a", "version": "1.0.0" },
                { "name": "a/a", "version": "1.1.0" },
                { "name": "b/b", "version": "1.0.0", "require": { "a/a": "~1.0" } },
                { "name": "b/b", "version": "1.1.0", "require": { "a/a": "~1.1" } }
            ]
        }
    ],
    "require": {
        "a/a": "~1.0",
        "b/b": "~1.0"
    }
}

--INSTALLED--
[
    { "name": "a/a", "version": "1.0.0" },
    { "name": "b/b", "version": "1.0.0", "require": { "a/a": "~1.0" } }
]

--LOCK--
{
    "packages": [
        { "name": "a/a", "version": "1.0.0" },
        { "name": "b/b", "version": "1.0.0", "require": { "a/a": "~1.0" } }
    ],
    "packages-dev": [],
    "aliases": [],
    "minimum-stability": "dev",
    "stability-flags": [],
    "prefer-stable": false,
    "prefer-lowest": false,
    "platform": [],
    "platform-dev": []
}
--RUN--
update b/b --with-dependencies

--EXPECT-OUTPUT--
<<<<<<< HEAD
=======
<warning>Dependency "a/a" is also a root requirement, but is not explicitly allowed. Ignoring.</warning>
>>>>>>> da572f1f
Loading composer repositories with package information
Updating dependencies
<warning>Dependency "a/a" is also a root requirement. Package has not been listed as an update argument, so keeping locked at old version. Use --with-all-dependencies to include root dependencies.</warning>
Nothing to modify in lock file
Writing lock file
Installing dependencies from lock file (including require-dev)
Nothing to install, update or remove
Generating autoload files

--EXPECT--<|MERGE_RESOLUTION|>--- conflicted
+++ resolved
@@ -49,10 +49,6 @@
 update b/b --with-dependencies
 
 --EXPECT-OUTPUT--
-<<<<<<< HEAD
-=======
-<warning>Dependency "a/a" is also a root requirement, but is not explicitly allowed. Ignoring.</warning>
->>>>>>> da572f1f
 Loading composer repositories with package information
 Updating dependencies
 <warning>Dependency "a/a" is also a root requirement. Package has not been listed as an update argument, so keeping locked at old version. Use --with-all-dependencies to include root dependencies.</warning>
